--- conflicted
+++ resolved
@@ -32,11 +32,7 @@
 from indigo_app.revisions import decorate_versions
 from indigo_app.views.places import get_work_overview_data
 from indigo_app.forms import BatchCreateWorkForm, BatchUpdateWorkForm, ImportDocumentForm, WorkForm, CommencementForm, \
-<<<<<<< HEAD
-    NewCommencementForm, FindPubDocForm, RepealMadeBaseFormSet, AmendmentsBaseFormSet, WorkAliasesFormSet
-=======
-    NewCommencementForm, FindPubDocForm, RepealMadeBaseFormSet, AmendmentsBaseFormSet, CommencementsMadeBaseFormset
->>>>>>> adef166b
+    NewCommencementForm, FindPubDocForm, RepealMadeBaseFormSet, AmendmentsBaseFormSet, WorkAliasesFormSet, CommencementsMadeBaseFormset
 from indigo_metrics.models import WorkMetrics
 
 from .base import PlaceViewBase
@@ -1432,8 +1428,6 @@
                 form_kwargs={"work": self.work}
             )
         context_data["prefix"] = prefix
-<<<<<<< HEAD
-=======
         return context_data
 
 
@@ -1495,5 +1489,4 @@
             form_kwargs={"work": self.work}
         )
         context_data["prefix"] = prefix
->>>>>>> adef166b
         return context_data