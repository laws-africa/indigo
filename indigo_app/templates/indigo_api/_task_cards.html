{% load humanize indigo_app %}
{% load account %}

<div class="bg-light p-3">
  <div class="row">
    {% for col in task_groups  %}
      <div class="col task-list-column">
        <h6 class="text-center mb-4">
          <span class="badge task-badge task-badge-{{ col.badge }}"><i class="fas fa-sm fa-fw task-icon-{{ col.badge }}"></i></span>
          {{ col.title }} <span class="text-muted">({{ col.tasks|length }})</span>
        </h6>
        {% for task in col.tasks %}
          <div class="card mb-3 task-list-card" id="task-{{ task.id }}">
            <div class="card-body">
              {% if workflow_controls %}
                <form method="POST">
                  {% csrf_token %}

                  <div class="dropdown float-right">
                    <button class="btn btn-link btn-sm dropdown-toggle" type="button" data-toggle="dropdown"></button>
                    <div class="dropdown-menu">
                      <button type="submit"
                              class="dropdown-item"
                              formaction="{% url 'workflow_remove_task' place=place.place_code pk=workflow.pk task_pk=task.pk %}"
                              data-confirm="Are you sure you want to remove this task?">
                        Remove from workflow
                      </button>
                      {% if task.state == 'open' and task.assigned_to %}
                      <button type="submit"
                              class="dropdown-item"
                              formaction="{% url 'submit_task' place=place.place_code pk=task.pk %}?next={{ request.get_full_path|urlencode }}#task-{{ task.id }}"
                              data-confirm="Are you sure you want to submit this task for review?">
                        Submit for review
                      </button>
                      {% endif %}

                      {% if task.state == 'pending_review' %}
                      <button type="submit"
                              class="dropdown-item"
                              formaction="{% url 'unsubmit_task' place=place.place_code pk=task.pk %}?next={{ request.get_full_path|urlencode }}#task-{{ task.id }}"
                              data-confirm="Are you sure you want to unsubmit this task?">
                        Unsubmit
                      </button>
                      <button type="submit"
                              class="dropdown-item"
                              formaction="{% url 'close_task' place=place.place_code pk=task.pk %}?next={{ request.get_full_path|urlencode }}#task-{{ task.id }} %}"
                              data-confirm="Are you sure you want to close this task?">
                        Close
                      </button>
                      {% endif %}

                    </div>
                  </div>
                </form>
              {% endif %}
<<<<<<< HEAD
              <div class="small text-muted mb-1">#{{ task.id }}</div>
=======

              <div class="small text-muted mb-1">
                {% if perms.indigo_api.change_task and task.is_open and selectable %}
                  <label class="mb-0 font-weight-normal c-pointer">
                    <input type="checkbox" name="tasks" value="{{ task.id }}" form="bulk-task-update-form">
                    #{{ task.id }}
                  </label>
                {% else %}
                  #{{ task.id }}
                {% endif %}
              </div>
>>>>>>> 221d04b7
              <a href="{% url 'task_detail' place=place.place_code pk=task.pk %}" class="d-block mb-1">{{ task.title }}</a>

              {% if task.document %}
                <div>
                  <a href="{% url 'document' doc_id=task.document.id %}" class="text-muted d-block mb-1">
                    {{ task.document.title }} @ {{ task.document.expression_date|date:'Y-m-d' }} · {{ task.document.language }}
                  </a>
                  <span class="text-muted wb-all">{{ task.work.frbr_uri }}</span>
                </div>
              {% elif task.work %}
                <div>
                  <a href="{% url 'work' frbr_uri=task.work.frbr_uri %}" class="text-muted d-block mb-1" data-popup-url="{% url 'work_popup' frbr_uri=task.work.frbr_uri %}">{{ task.work.title }}</a>
                  <span class="text-muted wb-all">{{ task.work.frbr_uri }}</span>
                </div>
              {% endif %}

              <div>
                {% for label in task.labels.all %}
                  <span class="badge badge-secondary" title="{{ label.description }}">{{ label.title }}</span>
                {% endfor %}
              </div>

              {% if task.assigned_to %}
                <div>
                  <i class="fas fa-user-tag fa-xs task-icon-assignee" title="Assigned to"></i>
                  <small class="text-muted">{% user_profile task.assigned_to %}</small>

                  {% if perms.indigo_api.change_task %}
                    <form method="POST" class="assign-task-form" action="{% url 'assign_task' place=place.place_code pk=task.pk %}?next={{ request.get_full_path|urlencode }}#task-{{ task.id }}">
                      {% csrf_token %}

                      <div class="dropdown">
                        <button class="btn btn-outline-danger btn-sm mt-2 dropdown-toggle" type="button" id="unassignDropdownMenuButton" data-toggle="dropdown" aria-haspopup="true" aria-expanded="false">
                          Reassign
                        </button>
                        <div class="dropdown-menu" aria-labelledby="unassignDropdownMenuButton">
                          <button class="dropdown-item mb-1" type="submit" data-confirm="Are you sure you want to unassign this task?" formaction="{% url 'unassign_task' place=place.place_code pk=task.pk %}?next={{ request.get_full_path|urlencode }}#task-{{ task.id }}">Unassign</button>
                          {% for potential_assignee in task.potential_assignees %}
                          <button class="dropdown-item mb-1" type="submit" name="user_id" value="{{potential_assignee.id }}">{% user_display potential_assignee %}</button>
                          {% endfor %}
                        </div>
                      </div>
                    </form>
                  {% endif %}

                </div>
              {% elif task.state == 'open' or task.state == 'pending_review' %}
                {% if perms.indigo_api.change_task and task.potential_assignees %}
                  <form method="POST" class="assign-task-form" action="{% url 'assign_task' place=place.place_code pk=task.pk %}?next={{ request.get_full_path|urlencode }}#task-{{ task.id }}">
                    {% csrf_token %}
                    <div class="dropdown">
                      <button class="btn btn-outline-primary mt-2 btn-sm dropdown-toggle" type="button" id="dropdownMenuButton" data-toggle="dropdown" aria-haspopup="true" aria-expanded="false">
                        Assign to
                      </button>
                      <div class="dropdown-menu" aria-labelledby="dropdownMenuButton">
                        {% for potential_assignee in task.potential_assignees %}
                        <button class="dropdown-item mb-1" type="submit" name="user_id" value="{{potential_assignee.id }}" >{% user_display potential_assignee %}</button>
                        {% endfor %}
                      </div>
                    </div>
                  </form>
                {% endif %}
              {% endif %}
            </div>
          </div>
        {% endfor %}
      </div>
    {% endfor %}
  </div>
</div><|MERGE_RESOLUTION|>--- conflicted
+++ resolved
@@ -9,9 +9,11 @@
           <span class="badge task-badge task-badge-{{ col.badge }}"><i class="fas fa-sm fa-fw task-icon-{{ col.badge }}"></i></span>
           {{ col.title }} <span class="text-muted">({{ col.tasks|length }})</span>
         </h6>
+
         {% for task in col.tasks %}
           <div class="card mb-3 task-list-card" id="task-{{ task.id }}">
             <div class="card-body">
+
               {% if workflow_controls %}
                 <form method="POST">
                   {% csrf_token %}
@@ -53,9 +55,6 @@
                   </div>
                 </form>
               {% endif %}
-<<<<<<< HEAD
-              <div class="small text-muted mb-1">#{{ task.id }}</div>
-=======
 
               <div class="small text-muted mb-1">
                 {% if perms.indigo_api.change_task and task.is_open and selectable %}
@@ -67,7 +66,6 @@
                   #{{ task.id }}
                 {% endif %}
               </div>
->>>>>>> 221d04b7
               <a href="{% url 'task_detail' place=place.place_code pk=task.pk %}" class="d-block mb-1">{{ task.title }}</a>
 
               {% if task.document %}
