# coding=utf-8
from __future__ import unicode_literals

from django.views.generic import DetailView, ListView, UpdateView, TemplateView, FormView
from django.urls import reverse
from django.http import Http404
from django.shortcuts import redirect
from django.contrib import messages
from allauth.account.utils import user_display
from pinax.badges.models import BadgeAward
from pinax.badges.registry import badges

<<<<<<< HEAD
from indigo_app.views.base import AbstractAuthedIndigoView
from .forms import UserProfileForm, AwardBadgeForm
=======
from indigo_api.models import Country

from .forms import UserProfileForm
>>>>>>> 35dbc55d
from .models import UserProfile


class ContributorsView(ListView):
    model = UserProfile
    template_name = 'indigo_social/contributors.html'
    queryset = UserProfile.objects.prefetch_related('user')


class UserProfileView(DetailView):
    model = UserProfile
    template_name = 'indigo_social/user_profile.html'

    def get_context_data(self, **kwargs):
        context = super(UserProfileView, self).get_context_data(**kwargs)
        user_profile = UserProfile.objects.get(pk=str(self.kwargs['pk']))

        if user_profile.user.last_name:
            context['last_name_initial'] = user_profile.user.last_name[0] + '.'

        context['can_award'] = self.request.user.has_perm('auth.change_user')
        if context['can_award']:
            context['award_form'] = AwardBadgeForm()

        return context


class UserProfileEditView(AbstractAuthedIndigoView, UpdateView):
    model = UserProfile
    template_name = 'indigo_app/user_account/edit.html'
    form_class = UserProfileForm

    def get_context_data(self, **kwargs):
        context = super(UserProfileEditView, self).get_context_data(**kwargs)
        context['countries'] = Country.objects.all()
        return context

    def get_initial(self):
        initial = super(UserProfileEditView, self).get_initial()
        initial['first_name'] = self.request.user.first_name
        initial['last_name'] = self.request.user.last_name
        initial['country'] = self.request.user.editor.country
        return initial

    def get_object(self, queryset=None):
        return UserProfile.objects.get(user=self.request.user)

    def get_success_url(self):
        return reverse('edit_account')


class AwardBadgeView(AbstractAuthedIndigoView, DetailView, FormView):
    """ View to grant a user a new badge
    """
    http_method_names = ['post']
    form_class = AwardBadgeForm
    model = UserProfile
    permission_required = ('auth.change_user',)

    def post(self, request, *args, **kwargs):
        self.userprofile = self.object = self.get_object()
        return super(AwardBadgeView, self).post(request, *args, **kwargs)

    def get_success_url(self):
        url = reverse('indigo_social:user_profile', kwargs={'pk': self.userprofile.id})
        return self.form.cleaned_data.get('next', url) or url

    def form_valid(self, form):
        self.form = form
        user = self.userprofile.user
        badge = form.actual_badge()

        if badge.can_award(user):
            badge.possibly_award(user=self.userprofile.user)
            messages.success(self.request, '%s badge awarded to %s' % (badge.name, user_display(user)))
        else:
            messages.warning(self.request, '%s badge couldn\'t be awarded to %s' % (badge.name, user_display(user)))
        return super(AwardBadgeView, self).form_valid(form)

    def form_invalid(self, form):
        self.form = form
        return redirect(self.get_success_url())


class BadgeListView(TemplateView):
    template_name = 'indigo_social/badges.html'

    def get_context_data(self, **context):
        context['badges'] = sorted(badges.registry.values(), key=lambda b: b.name)
        return context


class BadgeDetailView(TemplateView):
    template_name = 'indigo_social/badge_detail.html'

    def dispatch(self, request, slug):
        badge = badges.registry.get(slug)
        if not badge:
            raise Http404
        self.badge = badge
        return super(BadgeDetailView, self).dispatch(request, slug=slug)

    def get_context_data(self, **context):
        context['badge'] = self.badge
        context['awards'] = BadgeAward.objects.filter(slug=self.badge.slug).order_by('-awarded_at')
        return context<|MERGE_RESOLUTION|>--- conflicted
+++ resolved
@@ -10,14 +10,9 @@
 from pinax.badges.models import BadgeAward
 from pinax.badges.registry import badges
 
-<<<<<<< HEAD
+from indigo_api.models import Country
 from indigo_app.views.base import AbstractAuthedIndigoView
 from .forms import UserProfileForm, AwardBadgeForm
-=======
-from indigo_api.models import Country
-
-from .forms import UserProfileForm
->>>>>>> 35dbc55d
 from .models import UserProfile
 
 
