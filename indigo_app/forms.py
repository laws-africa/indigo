--- conflicted
+++ resolved
@@ -12,12 +12,8 @@
 from allauth.account.forms import SignupForm
 
 from indigo_app.models import Editor
-<<<<<<< HEAD
-from indigo_api.models import Document, Country, Language, Work, PublicationDocument, Task, TaskLabel, User, Work, Workflow, WorkProperty, Subtype
-=======
-from indigo_api.models import Document, Country, Language, Work, PublicationDocument, Task, TaskLabel, User, Workflow, \
+from indigo_api.models import Document, Country, Language, Work, PublicationDocument, Task, TaskLabel, User, Subtype, Workflow, \
     WorkProperty, VocabularyTopic
->>>>>>> 1032c59a
 
 
 class WorkForm(forms.ModelForm):
