--- conflicted
+++ resolved
@@ -38,11 +38,8 @@
   <div class="card mt-3">
     <div class="card-body">
 
-<<<<<<< HEAD
-=======
-      <p>{{ task.description|default:''|urlize|linebreaksbr }}</p>
+      <p>{{ task.description|default:''|urlize|linebreaks }}</p>
 
->>>>>>> d4707b63
       <div class="h5">
         {% for label in task.labels.all %}
           <span class="badge badge-secondary" title="{{ label.description }}">{{ label.title }}</span>
@@ -51,16 +48,16 @@
 
       {% with task.workflows.all as workflows %}
       {% if workflows %}
-      <h5>Workflow{{ workflows|length|pluralize}}:</h5>
-      <ul>
-        {% for workflow in workflows %}
-          <li><a href="{% url 'workflow_detail' place=place.place_code pk=workflow.pk %}">{{ workflow.title }}</a><br></li>
-        {% endfor %}
-      </ul>
+        <div class="float-right">
+          <h6>In workflow{{ workflows|length|pluralize}}:</h6>
+          <ul>
+            {% for workflow in workflows %}
+              <li><a href="{% url 'workflow_detail' place=place.place_code pk=workflow.pk %}">{{ workflow.title }}</a><br></li>
+            {% endfor %}
+          </ul>
+        </div>
       {% endif %}
       {% endwith %}
-
-      <p>{{ task.description|linebreaks|default:'' }}</p>
 
     </div>
 
