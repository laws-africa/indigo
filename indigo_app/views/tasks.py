# coding=utf-8
from __future__ import unicode_literals
import json

from django.contrib import messages
from django.core.exceptions import PermissionDenied
from django.shortcuts import redirect
from django.urls import reverse

from django.views.generic import ListView, CreateView, DetailView, UpdateView
from django.views.generic.base import View
from django.views.generic.detail import SingleObjectMixin

from django_fsm import has_transition_perm

from .base import AbstractAuthedIndigoView, PlaceViewBase

from indigo_api.models import Task, Work
from indigo_api.serializers import WorkSerializer, DocumentSerializer


class TaskViewBase(PlaceViewBase, AbstractAuthedIndigoView):
    tab = 'tasks'


class TaskListView(TaskViewBase, ListView):
    # permissions
<<<<<<< HEAD
    permission_required = ('indigo_api.add_task',)
    check_country_perms = False
=======
    permission_required = ('indigo_api.view_work',)
>>>>>>> 6865b446

    context_object_name = 'tasks'
    paginate_by = 20
    paginate_orphans = 4

    def get_queryset(self):
        return Task.objects.filter(country=self.country, locality=self.locality).order_by('-created_at')


class TaskDetailView(TaskViewBase, DetailView):
    # permissions
<<<<<<< HEAD
    permission_required = ('indigo_api.add_task',)
    check_country_perms = False
=======
    permission_required = ('indigo_api.view_work',)
>>>>>>> 6865b446

    context_object_name = 'task'
    model = Task


class TaskCreateView(TaskViewBase, CreateView):
    # permissions
<<<<<<< HEAD
    permission_required = ('indigo_api.add_task',)
=======
    permission_required = ('indigo_api.add_work',)
>>>>>>> 6865b446
    js_view = 'TaskEditView'

    context_object_name = 'task'
    fields = ['title', 'description', 'work', 'document']
    model = Task

    def get_form_kwargs(self):
        kwargs = super(TaskCreateView, self).get_form_kwargs()

        task = Task()
        task.country = self.country
        task.locality = self.locality
        task.created_by_user = self.request.user

        if self.request.GET.get('frbr_uri'):
            # pre-load a work
            try:
                work = Work.objects.get(frbr_uri=self.request.GET['frbr_uri'])
                if task.country == work.country and task.locality == work.locality:
                    task.work = work
            except Work.DoesNotExist:
                pass

        kwargs['instance'] = task

        return kwargs

    def get_context_data(self, *args, **kwargs):
        context = super(TaskCreateView, self).get_context_data(**kwargs)
        task = context['form'].instance

        work = None
        if task.work:
            work = json.dumps(WorkSerializer(instance=task.work, context={'request': self.request}).data)
        context['work_json'] = work

        document = None
        if task.document:
            document = json.dumps(DocumentSerializer(instance=task.document, context={'request': self.request}).data)
        context['document_json'] = document

        return context

    def get_success_url(self):
        return reverse('task_detail', kwargs={'place': self.kwargs['place'], 'pk': self.object.pk})


class TaskEditView(TaskViewBase, UpdateView):
    # permissions
<<<<<<< HEAD
    permission_required = ('indigo_api.add_task',)
=======
    permission_required = ('indigo_api.add_work',)
>>>>>>> 6865b446

    context_object_name = 'task'
    fields = ['title', 'description', 'work', 'document']
    model = Task

    def get_success_url(self):
        return reverse('task_detail', kwargs={'place': self.kwargs['place'], 'pk': self.object.pk})

    def get_context_data(self, **kwargs):
        context = super(TaskEditView, self).get_context_data(**kwargs)

        work = None
        if self.object.work:
            work = json.dumps(WorkSerializer(instance=self.object.work, context={'request': self.request}).data)
        context['work_json'] = work

        document = None
        if self.object.document:
            document = json.dumps(DocumentSerializer(instance=self.object.document, context={'request': self.request}).data)
        context['document_json'] = document

        return context


class TaskChangeStateView(TaskViewBase, View, SingleObjectMixin):
    # permissions
<<<<<<< HEAD
    permission_required = ('indigo_api.add_task',)
=======
    permission_required = ('indigo_api.add_work',)
>>>>>>> 6865b446

    change = None
    http_method_names = [u'post']
    model = Task

    def post(self, request, *args, **kwargs):
        task = self.get_object()
        task.updated_by_user = self.request.user

        if self.change == 'submit':
            if not has_transition_perm(task.submit, self):
                raise PermissionDenied
            task.submit()
            messages.success(request, u"Task '%s' has been submitted for review" % task.title)
        if self.change == 'cancel':
            if not has_transition_perm(task.cancel, self):
                raise PermissionDenied
            task.cancel()
            messages.success(request, u"Task '%s' has been cancelled" % task.title)
        if self.change == 'reopen':
            if not has_transition_perm(task.reopen, self):
                raise PermissionDenied
            task.reopen()
            messages.success(request, u"Task '%s' has been reopened" % task.title)
        if self.change == 'unsubmit':
            if not has_transition_perm(task.unsubmit, self):
                raise PermissionDenied
            task.unsubmit()
            messages.success(request, u"Task '%s' has been reopened" % task.title)
        if self.change == 'close':
            if not has_transition_perm(task.close, self):
                raise PermissionDenied
            task.close()
            messages.success(request, u"Task '%s' has been closed" % task.title)

        task.save()

        return redirect('task_detail', place=self.kwargs['place'], pk=self.kwargs['pk'])<|MERGE_RESOLUTION|>--- conflicted
+++ resolved
@@ -25,12 +25,7 @@
 
 class TaskListView(TaskViewBase, ListView):
     # permissions
-<<<<<<< HEAD
     permission_required = ('indigo_api.add_task',)
-    check_country_perms = False
-=======
-    permission_required = ('indigo_api.view_work',)
->>>>>>> 6865b446
 
     context_object_name = 'tasks'
     paginate_by = 20
@@ -42,12 +37,7 @@
 
 class TaskDetailView(TaskViewBase, DetailView):
     # permissions
-<<<<<<< HEAD
     permission_required = ('indigo_api.add_task',)
-    check_country_perms = False
-=======
-    permission_required = ('indigo_api.view_work',)
->>>>>>> 6865b446
 
     context_object_name = 'task'
     model = Task
@@ -55,11 +45,8 @@
 
 class TaskCreateView(TaskViewBase, CreateView):
     # permissions
-<<<<<<< HEAD
     permission_required = ('indigo_api.add_task',)
-=======
-    permission_required = ('indigo_api.add_work',)
->>>>>>> 6865b446
+
     js_view = 'TaskEditView'
 
     context_object_name = 'task'
@@ -109,11 +96,7 @@
 
 class TaskEditView(TaskViewBase, UpdateView):
     # permissions
-<<<<<<< HEAD
     permission_required = ('indigo_api.add_task',)
-=======
-    permission_required = ('indigo_api.add_work',)
->>>>>>> 6865b446
 
     context_object_name = 'task'
     fields = ['title', 'description', 'work', 'document']
@@ -140,11 +123,7 @@
 
 class TaskChangeStateView(TaskViewBase, View, SingleObjectMixin):
     # permissions
-<<<<<<< HEAD
     permission_required = ('indigo_api.add_task',)
-=======
-    permission_required = ('indigo_api.add_work',)
->>>>>>> 6865b446
 
     change = None
     http_method_names = [u'post']
