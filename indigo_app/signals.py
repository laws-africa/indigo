from django.contrib.auth.models import User
from django.db.models import signals
from django.dispatch import receiver

from allauth.account.signals import user_signed_up
from actstream.models import Action
from django_comments.models import Comment
from django_comments.signals import comment_was_posted

<<<<<<< HEAD
from indigo_api.models import Task
from indigo_app.notifications import notify_task_action, notify_comment_posted, notify_new_user_signed_up
=======
from indigo_api.models import Task, Annotation
from indigo_app.notifications import notify_task_action, notify_comment_posted, notify_annotation_reply_posted
>>>>>>> 8517a635


@receiver(signals.post_save, sender=Action)
def task_action_created(sender, instance, **kwargs):
    """ Send 'created' action to activity stream if new task
    """
    if kwargs['created']:
        if isinstance(instance.action_object, Task):
            notify_task_action(instance.pk)


@receiver(comment_was_posted, sender=Comment)
def post_comment_save_notification(sender, **kwargs):
    """ Send email when a user comments on a task
    """
    if kwargs['comment']:
        notify_comment_posted(kwargs['comment'].pk)


<<<<<<< HEAD
@receiver(user_signed_up, sender=User)
def user_sign_up_signal_handler(**kwargs):
    """ Send an email to the admins when a new user signs up
    """
    if kwargs['user']:
        notify_new_user_signed_up(kwargs['user'].pk)
=======
@receiver(signals.post_save, sender=Annotation)
def post_annotation_reply(sender, **kwargs):
    if kwargs['instance'].in_reply_to:
        notify_annotation_reply_posted(kwargs['instance'].pk)
>>>>>>> 8517a635
<|MERGE_RESOLUTION|>--- conflicted
+++ resolved
@@ -7,13 +7,8 @@
 from django_comments.models import Comment
 from django_comments.signals import comment_was_posted
 
-<<<<<<< HEAD
-from indigo_api.models import Task
-from indigo_app.notifications import notify_task_action, notify_comment_posted, notify_new_user_signed_up
-=======
 from indigo_api.models import Task, Annotation
-from indigo_app.notifications import notify_task_action, notify_comment_posted, notify_annotation_reply_posted
->>>>>>> 8517a635
+from indigo_app.notifications import notify_task_action, notify_comment_posted, notify_new_user_signed_up, notify_annotation_reply_posted
 
 
 @receiver(signals.post_save, sender=Action)
@@ -33,16 +28,15 @@
         notify_comment_posted(kwargs['comment'].pk)
 
 
-<<<<<<< HEAD
 @receiver(user_signed_up, sender=User)
 def user_sign_up_signal_handler(**kwargs):
     """ Send an email to the admins when a new user signs up
     """
     if kwargs['user']:
         notify_new_user_signed_up(kwargs['user'].pk)
-=======
+
+
 @receiver(signals.post_save, sender=Annotation)
 def post_annotation_reply(sender, **kwargs):
     if kwargs['instance'].in_reply_to:
-        notify_annotation_reply_posted(kwargs['instance'].pk)
->>>>>>> 8517a635
+        notify_annotation_reply_posted(kwargs['instance'].pk)