--- conflicted
+++ resolved
@@ -113,7 +113,7 @@
     def test_component_table_of_contents(self):
         d = Document()
         d.work = self.work
-        d.content = """<akomaNtoso xmlns:xsi="http://www.w3.org/2001/XMLSchema-instance" xmlns="http://docs.oasis-open.org/legaldocml/ns/akn/3.0" xsi:schemaLocation="http://docs.oasis-open.org/legaldocml/akn-core/v1.0/os/part2-specs/schemas/akomantoso30.xsd">
+        d.content = """<akomaNtoso xmlns="http://docs.oasis-open.org/legaldocml/ns/akn/3.0">
   <act contains="singleVersion">
     <meta>
       <identification source="#openbylaws">
@@ -142,7 +142,7 @@
     </meta>
     <body></body>
     <attachments>
-      <attachment id="att_1">
+      <attachment eId="att_1">
         <doc name="schedule">
           <meta>
             <identification source="#slaw">
@@ -170,7 +170,7 @@
             </identification>
           </meta>
           <mainBody>
-            <section id="sec_1">
+            <section eId="sec_1">
               <content>
                 <p>1. Foo</p>
                 <p>2. Bar</p>
@@ -179,7 +179,7 @@
           </mainBody>
         </doc>
       </attachment>
-      <attachment id="att_2">
+      <attachment eId="att_2">
         <doc name="schedule">
           <meta>
             <identification source="#slaw">
@@ -206,7 +206,7 @@
             </identification>
           </meta>
           <mainBody>
-            <section id="sec_1">
+            <section eId="sec_1">
               <content>
                 <p>Baz</p>
                 <p>Boom</p>
@@ -217,84 +217,6 @@
       </attachment>
     </attachments>
   </act>
-<<<<<<< HEAD
-=======
-  <components>
-    <component eId="component-1">
-      <doc name="schedule1">
-        <meta>
-          <identification source="#slaw">
-            <FRBRWork>
-              <FRBRthis value="/za/act/1980/01/schedule1"/>
-              <FRBRuri value="/za/act/1980/01"/>
-              <FRBRalias value="A Title"/>
-              <FRBRdate date="1980-01-01" name="Generation"/>
-              <FRBRauthor href="#council" as="#author"/>
-              <FRBRcountry value="za"/>
-            </FRBRWork>
-            <FRBRExpression>
-              <FRBRthis value="/za/act/1980/01/eng@/schedule1"/>
-              <FRBRuri value="/za/act/1980/01/eng@"/>
-              <FRBRdate date="1980-01-01" name="Generation"/>
-              <FRBRauthor href="#council" as="#author"/>
-              <FRBRlanguage language="eng"/>
-            </FRBRExpression>
-            <FRBRManifestation>
-              <FRBRthis value="/za/act/1980/01/eng@/schedule1"/>
-              <FRBRuri value="/za/act/1980/01/eng@"/>
-              <FRBRdate date="2015-04-22" name="Generation"/>
-              <FRBRauthor href="#slaw" as="#author"/>
-            </FRBRManifestation>
-          </identification>
-        </meta>
-        <mainBody>
-          <section eId="schedule-1.section-0">
-            <content>
-              <p>1. Foo</p>
-              <p>2. Bar</p>
-            </content>
-          </section>
-        </mainBody>
-      </doc>
-    </component>
-    <component eId="component-2">
-      <doc name="schedule2">
-        <meta>
-          <identification source="#slaw">
-            <FRBRWork>
-              <FRBRthis value="/za/act/1980/01/schedule2"/>
-              <FRBRuri value="/za/act/1980/01"/>
-              <FRBRdate date="1980-01-01" name="Generation"/>
-              <FRBRauthor href="#council" as="#author"/>
-              <FRBRcountry value="za"/>
-            </FRBRWork>
-            <FRBRExpression>
-              <FRBRthis value="/za/act/1980/01/eng@/schedule2"/>
-              <FRBRuri value="/za/act/1980/01/eng@"/>
-              <FRBRdate date="1980-01-01" name="Generation"/>
-              <FRBRauthor href="#council" as="#author"/>
-              <FRBRlanguage language="eng"/>
-            </FRBRExpression>
-            <FRBRManifestation>
-              <FRBRthis value="/za/act/1980/01/eng@/schedule2"/>
-              <FRBRuri value="/za/act/1980/01/eng@"/>
-              <FRBRdate date="2015-04-22" name="Generation"/>
-              <FRBRauthor href="#slaw" as="#author"/>
-            </FRBRManifestation>
-          </identification>
-        </meta>
-        <mainBody>
-          <section eId="schedule-2.section-0">
-            <content>
-              <p>Baz</p>
-              <p>Boom</p>
-            </content>
-          </section>
-        </mainBody>
-      </doc>
-    </component>
-  </components>
->>>>>>> 798edf74
 </akomaNtoso>
         """
         d.language = Language.objects.get(language__pk='en')
