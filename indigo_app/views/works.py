import json
import logging
from collections import Counter

from itertools import chain
from datetime import timedelta

from django import  forms
from django.core.exceptions import ValidationError
from django.contrib import messages
from django.contrib.auth.models import User
from django.db.models import Count
from django.forms import formset_factory
from django.views.generic import DetailView, FormView, UpdateView, CreateView, DeleteView, View, TemplateView
from django.views.generic.detail import SingleObjectMixin
from django.views.generic.list import MultipleObjectMixin
from django.http import Http404, JsonResponse
from django.urls import reverse
from django.shortcuts import redirect, get_object_or_404
from reversion import revisions as reversion
import datetime

from cobalt import FrbrUri
from indigo.analysis.toc.base import descend_toc_pre_order, descend_toc_post_order
from indigo.plugins import plugins
from indigo_api.models import Subtype, Work, Amendment, Document, Task, PublicationDocument, \
    ArbitraryExpressionDate, Commencement, Workflow, Country, Locality
from indigo_api.serializers import WorkSerializer
from indigo_api.timeline import get_timeline
from indigo_api.views.attachments import view_attachment
from indigo_api.signals import work_changed
from indigo_app.revisions import decorate_versions
from indigo_app.forms import BatchCreateWorkForm, BatchUpdateWorkForm, ImportDocumentForm, WorkForm, CommencementForm, \
    NewCommencementForm, FindPubDocForm, RepealMadeForm
from indigo_metrics.models import WorkMetrics

from .base import PlaceViewBase


log = logging.getLogger(__name__)


def publication_document_response(publication_document):
    """ Either return the publication document as a response, or redirect to the trusted URL.
    """
    if publication_document.trusted_url:
        return redirect(publication_document.trusted_url)
    return view_attachment(publication_document)


class WorkViewBase(PlaceViewBase, SingleObjectMixin):
    """ Base class for views based on a single work. This finds the work from
    the FRBR URI in the URL, and makes a `work` property available on the view.

    It also ensures that the place-lookup code picks up the place details from
    the FRBR URI.
    """
    model = Work
    context_object_name = 'work'
    # load work based on the frbr_uri
    pk_url_kwarg = None
    slug_url_kwarg = 'frbr_uri'
    slug_field = 'frbr_uri'
    permission_required = ('indigo_api.view_work',)

    def determine_place(self):
        if 'place' not in self.kwargs:
            # assume FRBR URI starts with `/akn`
            self.kwargs['place'] = self.kwargs['frbr_uri'].split('/')[2]

        return super(WorkViewBase, self).determine_place()

    def get_context_data(self, **kwargs):
        context = super(WorkViewBase, self).get_context_data(work=self.work, **kwargs)
        context['work_json'] = json.dumps(WorkSerializer(instance=self.work, context={'request': self.request}).data)
        return context

    def get_work_timeline(self, work):
        timeline = get_timeline(work)
        work_expressions = list(work.expressions().all())
        # add expressions
        for entry in timeline:
            entry.expressions = [e for e in work_expressions if e.expression_date == entry.date]
        return timeline

    def get_object(self, queryset=None):
        # the frbr_uri may include a portion, so we strip that here and update the kwargs
        try:
            frbr_uri = FrbrUri.parse(self.kwargs['frbr_uri'])
        except ValueError:
            raise Http404()

        self.kwargs['frbr_uri'] = frbr_uri.work_uri(False)
        self.frbr_uri = frbr_uri

        return super().get_object(queryset)

    @property
    def work(self):
        if not getattr(self, 'object', None):
            self.object = self.get_object()
        return self.object


class WorkDependentView(WorkViewBase):
    """ Base for views that hang off a work URL, using the frbr_uri URL kwarg.

    Use this class instead of WorkViewBase if your view needs a different `model`,
    `slug_field`, etc.
    """
    _work = None

    @property
    def work(self):
        if not self._work:
            self._work = get_object_or_404(Work, frbr_uri=self.kwargs['frbr_uri'])
        return self._work


class EditWorkView(WorkViewBase, UpdateView):
    js_view = 'WorkDetailView'
    form_class = WorkForm
    prefix = 'work'
    permission_required = ('indigo_api.change_work',)

    def get_form_kwargs(self):
        kwargs = super().get_form_kwargs()
        kwargs['country'] = self.country
        kwargs['locality'] = self.locality
        return kwargs

    def form_valid(self, form):
        # save as a revision
        self.work.updated_by_user = self.request.user

        with reversion.create_revision():
            reversion.set_user(self.request.user)
            resp = super(EditWorkView, self).form_valid(form)

        # ensure any docs for this work at initial pub date move with it, if it changes
        if 'publication_date' in form.changed_data:
            old_date = form.initial['publication_date'] or self.work.commencement_date

            if old_date and self.work.publication_date:
                self.work.update_documents_at_publication_date(old_date, self.work.publication_date)

        # if the work title changes, ensure matching document titles do too
        if 'title' in form.changed_data:
            old_title = form.initial['title']
            if old_title:
                self.work.update_document_titles(old_title, self.work.title)

        if form.has_changed():
            # rename publication-document if frbr_uri has changed
            if 'frbr_uri' in form.changed_data:
                try:
                    self.work.publication_document.save()
                except PublicationDocument.DoesNotExist:
                    pass

            if 'country' in form.changed_data or 'locality' in form.changed_data:
                # update all tasks
                for task in self.work.tasks.all():
                    task.country = self.work.country
                    task.locality = self.work.locality
                    task.save()

            # signals
            work_changed.send(sender=self.__class__, work=self.work, request=self.request)
            messages.success(self.request, "Work updated.")

        return resp

    def get_success_url(self):
        return reverse('work', kwargs={'frbr_uri': self.work.frbr_uri})


<<<<<<< HEAD
class EditWorkOffCanvasView(EditWorkView):
    template_name = "indigo_api/_work_form_content.html"

    def render_to_response(self, context, **response_kwargs):
        resp = super().render_to_response(context, **response_kwargs)
        # when a work is created off-canvas, it redirects to this view, which doesn't give it a chance to tell
        # the browser to refresh the work list. Instead, AddWorkOffCanvasView sets a query param to tell us to
        # trigger the refresh.
        if self.request.GET.get('hx-trigger'):
            resp.headers['HX-Trigger'] = "hx_refresh_work_list"
        return resp

    def get_success_url(self):
        return reverse('work_edit_offcanvas', kwargs={'frbr_uri': self.work.frbr_uri})


class ApproveWorkView(WorkViewBase, View):
    permission_required = ('indigo_api.bulk_add_work',)
    http_method_names = ['post']
=======
class UnapproveWorkView(WorkViewBase, View):
>>>>>>> 016188c9

    def post(self, request, *args, **kwargs):
        work = self.get_object()
        work.unapprove(self.request.user)
        url = reverse('work', kwargs={'frbr_uri': self.work.frbr_uri})
        if request.htmx:
            url = reverse('work_list_item', kwargs={'frbr_uri': self.work.frbr_uri})
        return redirect(url)

<<<<<<< HEAD
    def change_work_in_progress(self):
        work = self.get_object()
        user = self.request.user
        work.approve(user, self.request)


class UnapproveWorkView(ApproveWorkView):
    def change_work_in_progress(self):
        work = self.get_object()
        user = self.request.user
        work.unapprove(user)

=======
>>>>>>> 016188c9

class WorkListItemPartialView(WorkViewBase, TemplateView):
    template_name = "indigo_app/place/_work.html"


class AddWorkView(PlaceViewBase, CreateView):
    model = Work
    form_class = WorkForm
    prefix = 'work'
    permission_required = ('indigo_api.add_work',)

    def get_form_kwargs(self):
        kwargs = super().get_form_kwargs()
        kwargs['country'] = self.country
        kwargs['locality'] = self.locality
        return kwargs

    def get_initial(self):
        # allow pre-population of fields by passing in request params
        initial = dict(self.request.GET)
        initial.update({
            'country': self.country,
            'locality': self.locality,
        })
        return initial

    def get_context_data(self, **kwargs):
        context = super(AddWorkView, self).get_context_data(**kwargs)

        work = {
            'country': self.country.code,
            'locality': self.locality.code if self.locality else None,
        }
        if self.country.publication_set.count() == 1:
            work['publication_name'] = self.country.publication_set.first().name
        context['work_json'] = json.dumps(work)
        context['publication_date_optional'] = self.place.settings.publication_date_optional

        return context

    def form_valid(self, form):
        form.instance.country = self.country
        form.instance.locality = self.locality
        form.instance.updated_by_user = self.request.user
        form.instance.created_by_user = self.request.user

        with reversion.create_revision():
            reversion.set_user(self.request.user)
            return super(AddWorkView, self).form_valid(form)

    def get_success_url(self):
        return reverse('work', kwargs={'frbr_uri': self.object.frbr_uri})


class AddWorkOffCanvasView(AddWorkView):
    template_name = "indigo_api/_work_form_content.html"

    def get_success_url(self):
        return reverse('work_edit_offcanvas', kwargs={'frbr_uri': self.object.frbr_uri}) + "?hx-trigger=hx_refresh_work_list"


class DeleteWorkView(WorkViewBase, DeleteView):
    permission_required = ('indigo_api.delete_work',)

    def delete(self, request, *args, **kwargs):
        self.object = self.get_object()

        if self.work.can_delete():
            self.work.delete()
            messages.success(request, 'Deleted %s · %s' % (self.work.title, self.work.frbr_uri))
            return redirect(self.get_success_url())
        else:
            messages.error(request, 'This work cannot be deleted while linked documents and related works exist.')
            return redirect('work_edit', frbr_uri=self.work.frbr_uri)

    def get_success_url(self):
        return reverse('place', kwargs={'place': self.kwargs['place']})


class WorkOverviewView(WorkViewBase, DetailView):
    js_view = ''
    template_name_suffix = '_overview'
    tab = 'overview'

    def get_context_data(self, **kwargs):
        context = super(WorkOverviewView, self).get_context_data(**kwargs)
        work_tasks = Task.objects.filter(work=self.work)

        context['active_tasks'] = work_tasks.exclude(state=Task.DONE)\
            .exclude(state=Task.CANCELLED)\
            .order_by('-created_at')
        context['work_timeline'] = self.get_work_timeline(self.work)
        context['contributors'] = self.get_top_contributors()

        # ensure work metrics are up to date
        WorkMetrics.create_or_update(self.work)

        return context

    def get_top_contributors(self):
        # count submitted tasks
        submitted = User.objects\
            .filter(submitted_tasks__work=self.work,
                    submitted_tasks__state=Task.DONE)\
            .annotate(task_count=Count(1))

        # count reviewed tasks
        reviewed = User.objects \
            .filter(reviewed_tasks__work=self.work,
                    reviewed_tasks__state=Task.DONE)\
            .annotate(task_count=Count(1))

        # merge them
        users = {u.id: u for u in chain(submitted, reviewed)}
        counter = Counter()
        counter.update({u.id: u.task_count for u in submitted})
        counter.update({u.id: u.task_count for u in reviewed})
        for user in users.values():
            user.task_count = counter[user.id]

        return sorted(users.values(), key=lambda u: -u.task_count)


class WorkCommencementsView(WorkViewBase, DetailView):
    template_name_suffix = '_commencements'
    tab = 'commencements'
    beautifier = None

    def get_context_data(self, **kwargs):
        context = super().get_context_data(**kwargs)
        provisions = self.work.all_commenceable_provisions()
        context['commencements'] = commencements = self.work.commencements.all().reverse()
        context['has_all_provisions'] = any(c.all_provisions for c in commencements)
        context['has_main_commencement'] = any(c.main for c in commencements)
        context['uncommenced_provisions_count'] = len(self.work.all_uncommenced_provision_ids())
        context['total_provisions_count'] = sum(1 for _ in descend_toc_pre_order(provisions))
        context['everything_commenced'] = context['has_all_provisions'] or (provisions and not context['uncommenced_provisions_count'])

        self.beautifier = plugins.for_locale(
            'commencements-beautifier', self.country.code, None,
            self.locality.code if self.locality else None,
        )

        # decorate all provisions on the work
        commenced_provision_ids = [p_id for c in commencements for p_id in c.provisions]
        provisions = self.beautifier.decorate_provisions(provisions, commenced_provision_ids)
        context['provisions'] = provisions

        # decorate provisions on each commencement
        for commencement in commencements:
            commencement.rich_provisions = self.decorate_commencement_provisions(commencement, commencements)

        return context

    def decorate_commencement_provisions(self, commencement, commencements):
        # provisions from all documents up to this commencement's date
        provisions = self.work.all_commenceable_provisions(commencement.date)
        # provision ids commenced by everything else; will affect visibility per commencement form
        commenced_provision_ids = set(p_id for comm in commencements
                                      if comm != commencement
                                      for p_id in comm.provisions)

        # commencement status for displaying provisions on commencement detail
        rich_provisions = self.beautifier.decorate_provisions(provisions, commencement.provisions)

        # visibility for what to show in commencement form
        for p in descend_toc_post_order(rich_provisions):
            p.visible = p.id not in commenced_provision_ids
            p.visible_descendants = any(c.visible or c.visible_descendants for c in p.children)

        return rich_provisions


class WorkCommencementUpdateView(WorkDependentView, UpdateView):
    """ View to update or delete a commencement object.
    """
    http_method_names = ['post']
    model = Commencement
    pk_url_kwarg = 'commencement_id'
    form_class = CommencementForm

    def get_queryset(self):
        return self.work.commencements

    def get_permission_required(self):
        if 'delete' in self.request.POST:
            return ('indigo_api.delete_commencement',)
        return ('indigo_api.change_commencement',)

    def get_form_kwargs(self):
        kwargs = super().get_form_kwargs()
        kwargs['work'] = self.work
        kwargs['provisions'] = list(descend_toc_pre_order(self.work.all_commenceable_provisions()))
        return kwargs

    def post(self, request, *args, **kwargs):
        if 'delete' in request.POST:
            return self.delete(request, *args, **kwargs)
        return super().post(request, *args, **kwargs)

    def form_valid(self, form):
        self.object.updated_by_user = self.request.user
        super().form_valid(form)
        # make necessary changes to work, including updating updated_by_user
        self.object.rationalise(self.request.user)
        self.object.save()
        return redirect(self.get_success_url())

    def form_invalid(self, form):
        # send errors as messages, since we redirect back to the commencements page
        errors = list(form.non_field_errors())
        errors.extend([f'{fld}: ' + ', '.join(errs) for fld, errs in form.errors.items() if fld != '__all__'])
        messages.error(self.request, '; '.join(errors))
        return redirect(self.get_success_url())

    def delete(self, request, *args, **kwargs):
        self.object = self.get_object()
        work = self.object.commenced_work
        self.object.delete()
        work.updated_by_user = self.request.user
        work.save()
        return redirect(self.get_success_url())

    def get_success_url(self):
        url = reverse('work_commencements', kwargs={'frbr_uri': self.kwargs['frbr_uri']})
        if self.object.id:
            url += "#commencement-%s" % self.object.id
        return url


class WorkUncommencedView(WorkDependentView, View):
    """ Post-only view to mark a work as fully uncommenced.
    """
    http_method_names = ['post']
    permission_required = ('indigo_api.delete_commencement',)

    def post(self, request, *args, **kwargs):
        self.work.commenced = False
        self.work.updated_by_user = self.request.user
        self.work.save()

        for obj in self.work.commencements.all():
            obj.delete()

        return redirect('work_commencements', frbr_uri=self.kwargs['frbr_uri'])


class AddWorkCommencementView(WorkDependentView, CreateView):
    """ View to add a new commencement.
    """
    model = Commencement
    permission_required = ('indigo_api.add_commencement',)
    form_class = NewCommencementForm

    def get_form_kwargs(self):
        kwargs = super().get_form_kwargs()
        kwargs['instance'] = Commencement(
            commenced_work=self.work,
            created_by_user=self.request.user,
            updated_by_user=self.request.user)
        return kwargs

    def form_valid(self, form):
        self.object = form.save()

        # useful defaults for new commencements
        if not self.work.commencements.filter(main=True).exists():
            self.object.main = True

        if not self.work.commencements.exists():
            self.object.all_provisions = True

        # make necessary changes to work, including updating updated_by_user
        self.object.rationalise(self.request.user)
        self.object.save()
        return redirect(self.get_success_url())

    def form_invalid(self, form):
        return redirect(self.get_success_url())

    def get_success_url(self):
        url = reverse('work_commencements', kwargs={'frbr_uri': self.kwargs['frbr_uri']})
        if self.object and self.object.id:
            url = url + "#commencement-%s" % self.object.id
        return url


class WorkAmendmentsView(WorkViewBase, DetailView):
    template_name_suffix = '_amendments'
    tab = 'amendments'

    def get_context_data(self, **kwargs):
        context = super(WorkAmendmentsView, self).get_context_data(**kwargs)
        context['work_timeline'] = self.get_work_timeline(self.work)
        context['consolidation_date'] = self.work.as_at_date() or datetime.date.today()
        context['existing_consolidation_at_default_date'] = ArbitraryExpressionDate.objects.filter(work=self.work, date=context['consolidation_date']).exists()
        return context

    def get_work_timeline(self, work):
        # super method adds expressions to base work timeline
        timeline = super().get_work_timeline(work)
        for entry in timeline:
            # for creating and importing documents
            entry.create_import_document = entry.initial or any(
                e.type in ['amendment', 'consolidation'] for e in entry.events)

        return timeline


class WorkAmendmentDetailView(WorkDependentView, UpdateView):
    """ View to update or delete amendment.
    """
    http_method_names = ['post']
    model = Amendment
    pk_url_kwarg = 'amendment_id'
    fields = ['date']

    def get_queryset(self):
        return self.work.amendments

    def get_permission_required(self):
        if 'delete' in self.request.POST:
            return ('indigo_api.delete_amendment',)
        return ('indigo_api.change_amendment',)

    def post(self, request, *args, **kwargs):
        if 'delete' in request.POST:
            return self.delete(request, *args, **kwargs)
        return super(WorkAmendmentDetailView, self).post(request, *args, **kwargs)

    def form_valid(self, form):
        # get old/existing/incorrect date
        old_date = form.initial['date']

        # do normal things to amend work
        self.object.updated_by_user = self.request.user
        result = super().form_valid(form)
        self.object.amended_work.updated_by_user = self.request.user
        self.object.amended_work.save()

        # update old docs to have the new date as their expression date
        docs = Document.objects.filter(work=self.object.amended_work, expression_date=old_date)
        for doc in docs:
            doc.expression_date = self.object.date
            doc.updated_by_user = self.request.user
            doc.save()

        return result

    def delete(self, request, *args, **kwargs):
        self.object = self.get_object()
        if self.object.can_delete():
            work = self.object.amended_work
            self.object.delete()
            work.updated_by_user = self.request.user
            work.save()
        return redirect(self.get_success_url())

    def get_success_url(self):
        url = reverse('work_amendments', kwargs={'frbr_uri': self.kwargs['frbr_uri']})
        if self.object.id:
            url += "#amendment-%s" % self.object.id
        return url


class AddWorkAmendmentView(WorkDependentView, CreateView):
    """ View to add a new amendment.
    """
    model = Amendment
    fields = ['date', 'amending_work']
    permission_required = ('indigo_api.add_amendment',)

    def get_form_kwargs(self):
        kwargs = super().get_form_kwargs()
        kwargs['instance'] = Amendment(amended_work=self.work)
        kwargs['instance'].created_by_user = self.request.user
        kwargs['instance'].updated_by_user = self.request.user
        return kwargs

    def form_valid(self, form):
        resp = super().form_valid(form)
        self.object.amended_work.updated_by_user = self.request.user
        self.object.amended_work.save()
        return resp

    def form_invalid(self, form):
        return redirect(self.get_success_url())

    def get_success_url(self):
        url = reverse('work_amendments', kwargs={'frbr_uri': self.kwargs['frbr_uri']})
        if self.object and self.object.id:
            url = url + "#amendment-%s" % self.object.id
        return url


class AddArbitraryExpressionDateView(WorkDependentView, CreateView):
    """ View to add a new arbitrary expression date.
    """
    model = ArbitraryExpressionDate
    fields = ['date']
    permission_required = ('indigo_api.add_amendment',)

    def get_form_kwargs(self):
        kwargs = super().get_form_kwargs()
        kwargs['instance'] = ArbitraryExpressionDate(work=self.work)
        kwargs['instance'].created_by_user = self.request.user
        return kwargs

    def form_valid(self, form):
        resp = super().form_valid(form)
        self.object.work.updated_by_user = self.request.user
        self.object.work.save()
        return resp

    def get_success_url(self):
        url = reverse('work_amendments', kwargs={'frbr_uri': self.kwargs['frbr_uri']})
        if self.object and self.object.id:
            url = url + "#arbitrary-expression-date-%s" % self.object.id
        return url


class EditArbitraryExpressionDateView(WorkDependentView, UpdateView):
    """ View to update or delete an arbitrary expression date.
    """
    http_method_names = ['post']
    model = ArbitraryExpressionDate
    pk_url_kwarg = 'arbitrary_expression_date_id'
    fields = ['date']

    def get_queryset(self):
        return self.work.arbitrary_expression_dates.all()

    def get_permission_required(self):
        if 'delete' in self.request.POST:
            return ('indigo_api.delete_amendment',)
        return ('indigo_api.change_amendment',)

    def post(self, request, *args, **kwargs):
        if 'delete' in request.POST:
            return self.delete(request, *args, **kwargs)
        return super(EditArbitraryExpressionDateView, self).post(request, *args, **kwargs)

    def form_valid(self, form):
        # get old/existing/incorrect date
        old_date = form.initial['date']

        # do normal things to amend work
        self.object.updated_by_user = self.request.user
        result = super().form_valid(form)
        self.object.work.updated_by_user = self.request.user
        self.object.work.save()

        # update old docs to have the new date as their expression date
        docs = Document.objects.filter(work=self.object.work, expression_date=old_date)
        for doc in docs:
            doc.expression_date = self.object.date
            doc.updated_by_user = self.request.user
            doc.save()

        return result

    def delete(self, request, *args, **kwargs):
        self.object = self.get_object()
        if self.object.can_delete():
            work = self.object.work
            self.object.delete()
            work.updated_by_user = self.request.user
            work.save()
        return redirect(self.get_success_url())

    def get_success_url(self):
        url = reverse('work_amendments', kwargs={'frbr_uri': self.kwargs['frbr_uri']})
        if self.object and self.object.id:
            url = url + "#arbitrary-expression-date-%s" % self.object.id
        return url


class AddWorkPointInTimeView(WorkDependentView, CreateView):
    """ View to get or create a new point-in-time for a work, at a particular date
    and in a particular language.
    """
    model = Document
    fields = ['expression_date', 'language']
    permission_required = ('indigo_api.add_document',)

    def form_valid(self, form):
        date = form.cleaned_data['expression_date']
        language = form.cleaned_data['language']

        # does one already exist?
        doc = self.work.expressions().filter(expression_date=date, language=language).first()
        if not doc:
            # create a new one with the current user as `created_by_user`
            doc = self.work.create_expression_at(self.request.user, date, language)

        return redirect('document', doc_id=doc.id)


class WorkRelatedView(WorkViewBase, DetailView):
    js_view = ''
    template_name_suffix = '_related'
    tab = 'related'

    def get_context_data(self, **kwargs):
        context = super(WorkRelatedView, self).get_context_data(**kwargs)

        # parents and children
        family = []
        if self.work.parent_work:
            family.append({
                'rel': 'child of',
                'work': self.work.parent_work,
            })
        family = family + [{
            'rel': 'parent of',
            'work': w,
        } for w in self.work.child_works.all()]
        context['family'] = family

        # amended works
        amended = Amendment.objects.filter(amending_work=self.work).prefetch_related('amended_work').order_by('amended_work__frbr_uri').all()
        amended = [{
            'rel': 'amends',
            'work': a.amended_work,
            'date': a.date,
        } for a in amended]
        context['amended'] = amended

        # amending works
        amended_by = Amendment.objects.filter(amended_work=self.work).prefetch_related('amending_work').order_by('amending_work__frbr_uri').all()
        amended_by = [{
            'rel': 'amended by',
            'work': a.amending_work,
            'date': a.date,
        } for a in amended_by]
        context['amended_by'] = amended_by

        # repeals
        repeals = []
        if self.work.repealed_by:
            repeals.append({
                'rel': 'repealed by',
                'work': self.work.repealed_by,
                'date': self.work.repealed_date,
            })
        repeals = repeals + [{
            'rel': 'repeals',
            'work': w,
            'date': w.repealed_date,
        } for w in self.work.repealed_works.all()]
        context['repeals'] = repeals

        return context


class WorkVersionsView(WorkViewBase, MultipleObjectMixin, DetailView):
    js_view = ''
    template_name_suffix = '_versions'
    object_list = None
    page_size = 20
    threshold = timedelta(seconds=3)
    tab = 'versions'

    def get_context_data(self, **kwargs):
        context = super(WorkVersionsView, self).get_context_data(**kwargs)

        actions = self.work.action_object_actions.all()
        amendment_actions = [aa for a in self.work.amendments.all() for aa in a.action_object_actions.all()]
        commencement_actions = [c for a in self.work.commencements.all() for c in a.action_object_actions.all()]
        versions = self.work.versions().defer('serialized_data').all()
        task_actions = self.get_task_actions()
        entries = sorted(chain(actions, amendment_actions, commencement_actions, versions, task_actions),
                         key=lambda x: x.revision.date_created if hasattr(x, 'revision') else x.timestamp,
                         reverse=True)
        entries = self.coalesce_entries(entries)

        decorate_versions([e for e in entries if hasattr(e, 'revision')])

        paginator, page, entries, is_paginated = self.paginate_queryset(entries, self.page_size)
        context.update({
            'paginator': paginator,
            'page': page,
            'is_paginated': is_paginated,
        })

        return context

    def coalesce_entries(self, items):
        """ If we have a "work updated" activity and a work revision within a few seconds of each other,
        don't show the "work updated" activity. The work revision is created first.

        Returns a new list of items. The items list must be in descending date order.
        """
        entries = []
        for i, entry in enumerate(items):
            # is this a revision?
            if i > 0 and getattr(entry, 'verb', None) == 'updated':
                prev = items[i - 1]
                if getattr(prev, 'revision', None) and prev.revision.date_created - entry.timestamp < self.threshold:
                    continue

            entries.append(entry)

        return entries

    def get_task_actions(self):
        tasks = self.work.tasks.all()
        actions_per_task = [t.action_object_actions.filter(verb='approved') for t in tasks]
        return [action for actions in actions_per_task for action in actions]


class WorkTasksView(WorkViewBase, DetailView):
    template_name_suffix = '_tasks'
    tab = 'tasks'

    def get_context_data(self, **kwargs):
        context = super(WorkTasksView, self).get_context_data(**kwargs)
        context['tasks'] = context['work'].tasks.all()
        context['task_groups'] = Task.task_columns(
            ['open', 'assigned', 'pending_review', 'done', 'cancelled'],
            context['tasks']
        )

        # warn when submitting task on behalf of another user
        Task.decorate_submission_message(context['tasks'], self)

        Task.decorate_potential_assignees(context['tasks'], self.country, self.request.user)
        Task.decorate_permissions(context['tasks'], self.request.user)

        return context


class RestoreWorkVersionView(WorkViewBase, DetailView):
    http_method_names = ['post']
    permission_required = ('indigo_api.change_work',)

    def post(self, request, frbr_uri, version_id):
        version = self.work.versions().filter(pk=version_id).first()
        if not version:
            raise Http404()

        with reversion.create_revision():
            reversion.set_user(request.user)
            reversion.set_comment("Restored version %s" % version.id)
            version.revert()
        messages.success(request, 'Restored version %s' % version.id)

        # signals
        work_changed.send(sender=self.work.__class__, work=self.work, request=request)

        url = request.GET.get('next') or reverse('work', kwargs={'frbr_uri': self.work.frbr_uri})
        return redirect(url)


class WorkPublicationDocumentView(WorkViewBase, View):
    def get(self, request, filename, *args, **kwargs):
        try:
            if self.work.publication_document.filename == filename:
                return publication_document_response(self.work.publication_document)
        except PublicationDocument.DoesNotExist:
            pass
        raise Http404()


class BatchAddWorkView(PlaceViewBase, FormView):
    template_name = 'indigo_api/work_batch_create.html'
    # permissions
    permission_required = ('indigo_api.bulk_add_work',)
    form_class = BatchCreateWorkForm

    _bulk_creator = None
    bulk_creator_kw = 'bulk-creator'
    bulk_creator_verb = 'Imported'

    @property
    def bulk_creator(self):
        if not self._bulk_creator:
            locality_code = self.locality.code if self.locality else None
            self._bulk_creator = plugins.for_locale(self.bulk_creator_kw, self.country.code, None, locality_code)
            self._bulk_creator.setup(self.country, self.locality, self.request)
        return self._bulk_creator

    def get_initial(self):
        return {
            'spreadsheet_url': self.place.settings.spreadsheet_url,
        }

    def get_form(self, form_class=None):
        form = super().get_form(form_class)
        form.fields['workflow'].queryset = Workflow.objects.filter(country=self.country, locality=self.locality, closed=False).order_by('title').all()

        url = form.data.get('spreadsheet_url') or form.initial['spreadsheet_url']

        def add_spreadsheet_url_error(error_message):
            """ Helper to let us add errors to the form before valid() has been called.
            """
            error = ValidationError(error_message)
            if 'spreadsheet_url' not in form.errors:
                form.errors['spreadsheet_url'] = form.error_class()
            form.errors['spreadsheet_url'].extend(error.error_list)

        if self.bulk_creator.is_gsheets_enabled and url:
            sheet_id = self.bulk_creator.gsheets_id_from_url(url)

            if not sheet_id:
                add_spreadsheet_url_error('Unable to get spreadsheet ID from URL')
            else:
                try:
                    sheets = self.bulk_creator.get_spreadsheet_sheets(sheet_id)
                    sheets = [s['properties']['title'] for s in sheets]
                    form.fields['sheet_name'].choices = [(s, s) for s in sheets]
                except ValueError:
                    add_spreadsheet_url_error(f"Unable to fetch spreadsheet information. Is your spreadsheet shared with {self.bulk_creator._gsheets_secret['client_email']}?")

        return form

    def get_context_data(self, **kwargs):
        context = super().get_context_data(**kwargs)
        context['bulk_creator'] = self.bulk_creator

        # only show open tasks for each work
        rows = context.get('works') or []
        for row in rows:
            row.open_tasks = Task.objects.filter(work=row.work, state__in=Task.OPEN_STATES) if hasattr(row, 'work') else None

        return context

    def form_valid(self, form):
        error = None
        works = None
        dry_run = 'preview' in form.data

        if ('import' in form.data or 'preview' in form.data) and (
                # either no gsheets, or we have a sheet name
                not self.bulk_creator.is_gsheets_enabled or form.cleaned_data.get('sheet_name')):
            try:
                table = self.bulk_creator.get_datatable(
                    form.cleaned_data['spreadsheet_url'],
                    form.cleaned_data['sheet_name'])

                works = self.bulk_creator.create_works(table, dry_run, form.cleaned_data)
                if not dry_run:
                    messages.success(self.request, f"{self.bulk_creator_verb} {len([w for w in works if w.status == 'success'])} works.")
            except ValidationError as e:
                error = str(e)

        context_data = self.get_context_data(works=works, error=error, form=form, dry_run=dry_run)
        return self.render_to_response(context_data)


class BatchUpdateWorkView(BatchAddWorkView):
    template_name = 'indigo_api/work_batch_update.html'
    form_class = BatchUpdateWorkForm
    bulk_creator_kw = 'bulk-updater'
    bulk_creator_verb = 'Updated'


class ImportDocumentView(WorkViewBase, FormView):
    """ View to import a document as an expression for a work.

    This behaves a bit differently to normal form submission. The client
    submits the form via AJAX. If it's a success, we send them the location
    to go to. If not, we send them form errors.

    This gives a better experience than submitting the form natively, because
    it allows us to handle errors without refreshing the whole page.
    """
    template_name = 'indigo_api/work_import_document.html'
    permission_required = ('indigo_api.add_document',)
    js_view = 'ImportView'
    form_class = ImportDocumentForm

    def get_initial(self):
        try:
            date = datetime.datetime.strptime(self.request.GET.get('expression_date', ''), '%Y-%m-%d').date
        except ValueError:
            date = None

        return {
            'language': self.work.country.primary_language,
            'expression_date': date or datetime.date.today(),
        }

    def form_invalid(self, form):
        return JsonResponse(form.errors, status=400)

    def form_valid(self, form):
        data = form.cleaned_data
        upload = data['file']
        opts = data.get('options', {})

        document = Document()
        document.work = self.work
        document.expression_date = data['expression_date']
        document.language = data['language']
        document.created_by_user = self.request.user
        document.save()

        importer = plugins.for_document('importer', document)
        importer.section_number_position = opts.get('section_number_position', 'guess')

        importer.cropbox = opts.get('cropbox', None)
        importer.page_nums = form.cleaned_data['page_nums']

        try:
            importer.import_from_upload(upload, document, self.request)
        except ValueError as e:
            if document.pk:
                document.delete()
            log.error("Error during import: %s" % str(e), exc_info=e)
            return JsonResponse({'file': str(e) or "error during import"}, status=400)

        document.updated_by_user = self.request.user
        document.save_with_revision(self.request.user)

        return JsonResponse({'location': reverse('document', kwargs={'doc_id': document.id})})


class WorkPopupView(WorkViewBase, DetailView):
    template_name = 'indigo_api/work_popup.html'

    def get_context_data(self, **kwargs):
        context = super().get_context_data(**kwargs)

        # is there a portion?
        if self.frbr_uri.portion:
            # get a document to use
            context["document"] = doc = (Document.objects
                .undeleted()
                .latest_expression()
                .filter(
                    work=self.work,
                    language=self.work.country.primary_language)
                .first()
            )
            if doc:
                portion = doc.doc.get_portion_element(self.frbr_uri.portion)
                if portion:
                    context["portion_html"] = doc.element_to_html(portion)

        return context


class PartialWorkFormView(PlaceViewBase, TemplateView):
    def get_context_data(self, **kwargs):
        context = super().get_context_data(**kwargs)

        # update the work object with the submitted form data
        context["work"] = work = Work(country=self.country, locality=self.locality, frbr_uri="/akn/za/act/2009/1")
        form = self.update_work(work)

        # use a fresh form based on the partially-updated work to re-render the template
        context["form"] = self.refreshed_form(form, work)

        return context

    def update_work(self, work):
        # update the object with the submitted form data, without saving the changes
        form = self.Form(self.request.GET, instance=work)
        form.is_valid()
        return form

    def refreshed_form(self, form, work):
        return self.Form(instance=work)


class WorkFormRepealView(PartialWorkFormView):
    """Just the repeal part of the work form to re-render the form when the user changes the repeal status
    through HTMX.
    """
    template_name = 'indigo_api/_work_repeal_form.html'

    class Form(forms.ModelForm):
        prefix = 'work'

        class Meta:
            model = Work
            fields = ('repealed_by', 'repealed_date')
            exclude = ('frbr_uri',)

    def update_work(self, work):
        form = super().update_work(work)
        if work.repealed_by:
            work.repealed_date = (work.repealed_by.commencement_date or
                                  work.repealed_by.publication_date)
        return form


class WorkFormParentView(PartialWorkFormView):
    """Just the parent part of the work form to re-render the form when the user changes the parent work through HTMX.
    """
    template_name = 'indigo_api/_work_parent_form.html'

    class Form(forms.ModelForm):
        prefix = 'work'

        class Meta:
            model = Work
            fields = ('parent_work',)


class WorkFormCommencementView(PartialWorkFormView):
    """Just the commencing work part of the work form to re-render the form when the user changes the commencing
     work through HTMX.
    """
    template_name = 'indigo_api/_work_commencement_form.html'

    class Form(forms.ModelForm):
        commencing_work = forms.ModelChoiceField(queryset=Work.objects, required=False)
        prefix = 'work'

        class Meta:
            model = Work
            fields = ('commencing_work',)

    def refreshed_form(self, form, work):
        return self.Form(initial={"commencing_work": form.cleaned_data["commencing_work"]}, instance=work)

    def get_context_data(self, **kwargs):
        context = super().get_context_data(**kwargs)
        context["commencing_work"] = context["form"].initial["commencing_work"]
        return context


class FindPossibleDuplicatesView(PlaceViewBase, TemplateView):
    template_name = 'indigo_api/_work_possible_duplicates.html'

    class Form(WorkForm):
        prefix = 'work'

        class Meta:
            model = Work
            fields = ('title', 'frbr_uri', 'country', 'locality',)

        def find_actual_duplicate(self, pk):
            duplicate = Work.objects.filter(frbr_uri=self.instance.frbr_uri)
            duplicate = duplicate.exclude(pk=pk) if pk else duplicate
            return duplicate.first()

        def find_possible_duplicates(self, pk):
            # TODO: translations for keys
            qs = Work.objects.filter(country=self.country, locality=self.locality)
            qs = qs.exclude(pk=pk) if pk else qs
            possible_duplicates = {}

            # exact match on title
            match_title = qs.filter(title=self.cleaned_data.get('title'))
            if match_title:
                possible_duplicates['Match on title'] = match_title

            # match on date and number, e.g. BN 37 of 2002 and GN 37 of 2002
            frbr_date = self.cleaned_data.get('frbr_date')
            if frbr_date:
                # also match e.g. 2002-01-01 and 2002
                match_date = qs.filter(date__startswith=frbr_date[:4])
                match_date_and_number = match_date.filter(number=self.cleaned_data.get('frbr_number'))
                if match_date_and_number:
                    possible_duplicates['Match on year and number'] = match_date_and_number

            # match on Cap. number
            # TODO: match on other work properties per place too
            cap_number = self.cleaned_data.get('property_cap')
            if cap_number:
                match_cap_number = qs.filter(properties__contains={'cap': cap_number})
                if match_cap_number:
                    possible_duplicates['Match on Chapter number'] = match_cap_number

            return possible_duplicates

    def post(self, request, *args, **kwargs):
        return self.get(request, *args, **kwargs)

    def get_context_data(self, **kwargs):
        context = super().get_context_data(**kwargs)

        if self.request.GET.get('pk'):
            form = self.Form(self.country, self.locality, self.request.POST)
            form.full_clean()
            context["actual_duplicate"] = form.find_actual_duplicate(self.request.GET.get('pk'))
            context["possible_duplicates"] = form.find_possible_duplicates(self.request.GET.get('pk'))

        return context


class FindPublicationDocumentView(PlaceViewBase, TemplateView):
    template_name = 'indigo_api/_work_possible_publication_documents.html'

    class Form(forms.Form):
        publication_date = forms.DateField()
        publication_number = forms.CharField(required=False)
        publication_name = forms.CharField()
        prefix = 'work'

        class Meta:
            fields = ('publication_date', 'publication_number', 'publication_name')

        def find_possible_documents(self, country, locality):
            finder = plugins.for_locale('publications', country.code, None, locality.code if locality else None)
            if finder:
                try:
                    params = {
                        'date': self.cleaned_data.get('publication_date'),
                        'number': self.cleaned_data.get('publication_number'),
                        'publication': self.cleaned_data.get('publication_name'),
                        'country': country.code,
                        'locality': locality.code if locality else ''
                    }
                    return finder.find_publications(params)
                except (ValueError, ConnectionError):
                    return []

    def post(self, request, *args, **kwargs):
        return self.get(request, *args, **kwargs)

    def get_context_data(self, **kwargs):
        context = super().get_context_data(**kwargs)
        form = self.Form(self.request.POST)

        if form.is_valid():
            possible_documents = form.find_possible_documents(self.country, self.locality)
            if possible_documents:
                FindPubDocFormset = formset_factory(FindPubDocForm, extra=0)
                formset = FindPubDocFormset(prefix="pubdoc", initial=[
                    {
                        'name': doc.get('name'),
                        'trusted_url': doc.get('url'),
                        'size': doc.get('size'),
                        'mimetype': doc.get('mimetype')
                    }
                    for doc in possible_documents
                ])
                context["possible_doc_formset"] = formset
                context["frbr_uri"] = self.request.GET.get('frbr_uri')

        return context


class WorkFormPublicationDocumentView(PlaceViewBase, TemplateView):
    http_method_names = ['post', 'delete', 'get']
    template_name = 'indigo_api/_work_publication_document.html'

    class Form(forms.ModelForm):
        publication_document_file = forms.FileField(required=False)
        publication_document_trusted_url = forms.URLField(required=False, widget=forms.HiddenInput())
        publication_document_size = forms.IntegerField(required=False, widget=forms.HiddenInput())
        publication_document_mime_type = forms.CharField(required=False, widget=forms.HiddenInput())
        delete_publication_document = forms.CharField(required=False, widget=forms.HiddenInput())
        prefix = 'work'

        class Meta:
            model = Work
            fields = (
                'publication_document_trusted_url',
                'publication_document_size',
                'publication_document_mime_type',
                'delete_publication_document',
                'publication_document_file',
            )

    def post(self, request, *args, **kwargs):
        return self.get(request, *args, **kwargs)

    def delete(self, request, *args, **kwargs):
        return self.get(request, *args, **kwargs)

    def get_context_data(self, **kwargs):
        context = super().get_context_data(**kwargs)
        form_id = self.request.GET.get('form')
        frbr_uri = self.request.GET.get('frbr_uri')
        if frbr_uri:
            work = Work.objects.filter(frbr_uri=frbr_uri).first()
            if work:
                context["work"] = work
        initial = {}
        if form_id:
            FindPubDocFormset = formset_factory(FindPubDocForm)
            formset = FindPubDocFormset(prefix="pubdoc", data=self.request.POST)
            if formset.is_valid():
                selected_form = formset.forms[int(form_id)]
                initial = {
                    'publication_document_trusted_url': selected_form.cleaned_data['trusted_url'],
                    'publication_document_size': selected_form.cleaned_data['size'],
                    'publication_document_mime_type': selected_form.cleaned_data['mimetype'],
                    'delete_publication_document': 'on',
                }

        if self.request.method == 'DELETE':
            initial['delete_publication_document'] = 'on'

        context["form"] = self.Form(initial=initial)
        return context


class WorkFormLocalityView(PlaceViewBase, TemplateView):
    http_method_names = ['post']
    template_name = 'indigo_api/_work_form_locality.html'

    class Form(forms.Form):
        country = forms.ModelChoiceField(queryset=Country.objects)
        locality = forms.ModelChoiceField(queryset=Locality.objects, required=False)
        prefix = 'work'

        class Meta:
            fields = ('country', 'locality')

    def post(self, *args, **kwargs):
        return self.get(*args, **kwargs)

    def get_context_data(self, **kwargs):
        context = super().get_context_data(**kwargs)
        context['form'] = form = self.Form(self.request.POST)
        if form.is_valid():
            form.fields['locality'].queryset = Locality.objects.filter(country=form.cleaned_data['country'])
        return context


class WorkFormRepealsMadeView(WorkViewBase, TemplateView):
    form_class = RepealMadeForm
    template_name = 'indigo_api/_work_form_repeals_made_form.html'

    def post(self, request, *args, **kwargs):
        return self.get(request, *args, **kwargs)

    def get_context_data(self, **kwargs):
        context = super().get_context_data(**kwargs)
        RepealMadeBaseFormSet = formset_factory(RepealMadeForm, extra=0, can_delete=True)
        formset = RepealMadeBaseFormSet(self.request.POST, prefix="repeals_made", form_kwargs={"work": self.work})
        initial = []
        if formset.is_valid():
            for form in formset.forms:
                delete = form.cleaned_data.get('DELETE')
                if delete:
                    # when deleting, if the repealed work is not saved, skip it
                    if not form.is_repealed_work_saved():
                        continue
                initial.append({
                    'repealed_work': form.cleaned_data['repealed_work'],
                    'repealed_date': form.cleaned_data['repealed_date'],
                    'DELETE': delete,
                })

            repeal_made = self.request.POST.get('repeal_made')
            if repeal_made:
                repealed_work = Work.objects.filter(pk=repeal_made).first()
                if repealed_work:
                    initial.append({
                         'repealed_work': repealed_work,
                         'repealed_date': repealed_work.repealed_date,
                    })

        context["form"] = {
           'repeals_made_formset': RepealMadeBaseFormSet(prefix='repeals_made', initial=initial, form_kwargs={"work": self.work}),
        }
        context["work"] = self.work
        return context

<|MERGE_RESOLUTION|>--- conflicted
+++ resolved
@@ -175,7 +175,6 @@
         return reverse('work', kwargs={'frbr_uri': self.work.frbr_uri})
 
 
-<<<<<<< HEAD
 class EditWorkOffCanvasView(EditWorkView):
     template_name = "indigo_api/_work_form_content.html"
 
@@ -192,13 +191,7 @@
         return reverse('work_edit_offcanvas', kwargs={'frbr_uri': self.work.frbr_uri})
 
 
-class ApproveWorkView(WorkViewBase, View):
-    permission_required = ('indigo_api.bulk_add_work',)
-    http_method_names = ['post']
-=======
 class UnapproveWorkView(WorkViewBase, View):
->>>>>>> 016188c9
-
     def post(self, request, *args, **kwargs):
         work = self.get_object()
         work.unapprove(self.request.user)
@@ -207,21 +200,6 @@
             url = reverse('work_list_item', kwargs={'frbr_uri': self.work.frbr_uri})
         return redirect(url)
 
-<<<<<<< HEAD
-    def change_work_in_progress(self):
-        work = self.get_object()
-        user = self.request.user
-        work.approve(user, self.request)
-
-
-class UnapproveWorkView(ApproveWorkView):
-    def change_work_in_progress(self):
-        work = self.get_object()
-        user = self.request.user
-        work.unapprove(user)
-
-=======
->>>>>>> 016188c9
 
 class WorkListItemPartialView(WorkViewBase, TemplateView):
     template_name = "indigo_app/place/_work.html"
