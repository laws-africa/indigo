--- conflicted
+++ resolved
@@ -15,38 +15,21 @@
     <div>
       {% url 'work_form_commencement' place.place_code as edit_url %}
       <button
-<<<<<<< HEAD
           class="btn btn-outline-primary"
           type="button"
           hx-get="{% url 'place_work_chooser' place.place_code %}?submit={{ edit_url|urlencode }}&target={{ "#work-form-commencing-work"|urlencode }}&field=work-commencing_work"
           hx-target="#work-commencing-work-modal"
           hx-trigger="click"
-          data-toggle="modal"
-          data-target="#work-commencing-work-modal"
+          data-bs-toggle="modal"
+          data-bs-target="#work-commencing-work-modal"
       >{% trans 'Choose commencing work' %}</button>
 
       {% if commencing_work %}
         <button
-            class="btn btn-outline-danger ml-2"
+            class="btn btn-outline-danger ms-2"
             hx-get="{{ edit_url }}"
             hx-target="#work-form-commencing-work"
-=======
-        class="btn btn-outline-primary"
-        type="button"
-        hx-get="{% url 'place_work_chooser' place.place_code %}?submit={{ edit_url|urlencode }}&target={{ "#work-form-commencing-work"|urlencode }}&field=work-commencing_work"
-        hx-target="#work-commencing-work-modal"
-        hx-trigger="click"
-        data-bs-toggle="modal"
-        data-bs-target="#work-commencing-work-modal"
-      >{% trans 'Choose work' %}</button>
-
-      {% if commencing_work %}
-        <button
-          class="btn btn-outline-danger ms-2"
-          hx-get="{{ edit_url }}"
-          hx-target="#work-form-commencing-work"
->>>>>>> 05d42d0e
-        >Clear</button>
+        >{% trans 'Clear' %}</button>
       {% endif %}
     </div>
   </div>
