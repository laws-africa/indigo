--- conflicted
+++ resolved
@@ -1,8 +1,4 @@
 <div class="popup-content lh-compact">
-<<<<<<< HEAD
-  <h6>{{ work.title }}</h6>
-  <p class="text-muted mb-3 wb-all">{{ work.frbr_uri }}</p>
-=======
   <h6>
     {{ work.title }}
     {% if work.stub %}
@@ -10,7 +6,6 @@
     {% endif %}
   </h6>
   <p class="text-muted mb-1 wb-all">{{ work.frbr_uri }}</p>
->>>>>>> 39c827fa
 
   {% if work.assent_date %}
     <p class="mb-2">Assented to on {{ work.assent_date|date:"Y-m-d" }}.</p>
