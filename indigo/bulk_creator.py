--- conflicted
+++ resolved
@@ -21,7 +21,7 @@
 from indigo_api.signals import work_changed
 
 
-no_spaces_validator = RegexValidator(r'^[a-zA-Z0-9-]+$', __("No spaces or punctuation allowed (use '-' for spaces)."))
+no_spaces_validator = RegexValidator(r'^[\w-]+$', __("No spaces or punctuation allowed (use '-' for spaces)."))
 
 
 class SpreadsheetRow:
@@ -50,13 +50,7 @@
     title = forms.CharField()
     doctype = LowerChoiceField(required=False)
     subtype = LowerChoiceField(required=False)
-<<<<<<< HEAD
-    number = forms.CharField(validators=[
-        RegexValidator(r'^[\w-]+$', __("No spaces or punctuation allowed (use '-' for spaces)."))
-    ])
-=======
     number = forms.CharField(validators=[no_spaces_validator])
->>>>>>> 8b597d5e
     year = forms.CharField(validators=[
         RegexValidator(r'\d{4}', __('Must be a year (yyyy).'))
     ])
