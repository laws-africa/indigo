--- conflicted
+++ resolved
@@ -14,16 +14,11 @@
     },
 
     sentenceCaseHeadings: function(e) {
-      let self = this,
-<<<<<<< HEAD
-          data = this.model.toSimplifiedJSON();
-=======
-          data = {'document': this.model.document.toJSON()};
+      let self = this;
 
       if (!Indigo.view.sourceEditorView.confirmAndDiscardChanges()) return;
 
-      data.document.content = this.model.toXml();
->>>>>>> 5b533ba3
+      const data = this.model.toSimplifiedJSON();
 
       $.ajax({
         url: this.model.document.url() + '/analysis/sentence-case-headings',
