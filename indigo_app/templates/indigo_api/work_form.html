{% extends "indigo_api/work_layout.html" %}
{% load i18n %}

{% block view-id %}edit-work-view{% endblock %}
{% block title %}{% if work.pk %}{% trans 'Edit' %}{% else %}{% trans 'New work' %}{% endif %} – {{ block.super }}{% endblock %}

{% block work-content %}
  {% if work.pk and perms.indigo_api.change_work or not work.pk and perms.indigo_api.add_work %}
  {% else %}
    <div class="alert alert-danger">{% trans "You don't have permission to create or change a work." %}</div>
  {% endif %}

  {% if form.errors %}
    <div class="alert alert-danger" role="alert">
      <p>{% trans "There were some errors in the information you entered. Please correct the following:" %}</p>
      {{ form.non_field_errors }}
      <ul>
        {% for field in form %}
          {% if field.errors %}<li>{{ field.label }}: {{ field.errors|striptags }}</li>{% endif %}
        {% endfor %}
      </ul>
    </div>
  {% endif %}

  <form id="edit-work-form" method="POST" enctype="multipart/form-data" data-component="WorkForm">
    {% csrf_token %}
    <input type="hidden" value="{{ form.frbr_uri.value|default:'' }}" name="{{ form.frbr_uri.html_name }}">

    <div class="mb-3">
      <div class="float-end">
        {% if work.pk %}
          <a class="btn btn-link" href="{% url 'work' frbr_uri=work.frbr_uri %}">{% trans 'Cancel' %}</a>
        {% endif %}
        {% if work.pk and perms.indigo_api.change_work or not work.pk and perms.indigo_api.add_work %}
          <button class="btn btn-success save" type="submit">{% if work.pk %}{% trans 'Save' %}{% else %}{% trans 'Create' %}{% endif %}</button>
        {% endif %}
      </div>
      <h3 class="work-title">{{ work.title }}</h3>
      <h4 class="text-muted work-frbr-uri">{{ work.frbr_uri }}</h4>
      <p>
        {{ country.name }} · {{ country.code }}
        {% if work.locality %} — {{ work.locality.name }} · {{ work.locality.code }}{% endif %}
      </p>
    </div>

    <div class="duplicate-wrapper"></div>
<<<<<<< HEAD

    {% block work-form-details %}
      <div class="card mb-3">
        <div class="card-body">

          <div class="form-group row">
            <label for="{{ form.title.id_for_label }}" class="col-2 col-form-label required">{% trans 'Short title' %}</label>
            <div class="col">
              <input
                  hx-trigger="load, change, keyup delay:500ms changed"
                  hx-target=".duplicate-wrapper"
                  hx-post="{% url 'work_form_find_duplicates' place.place_code %}?pk={{ work.pk }}"
                  type="text" class="form-control" id="{{ form.title.id_for_label }}"
                  name="{{ form.title.html_name }}"
                  value="{{ form.title.value|default:'' }}"
                  autofocus placeholder="{% trans 'Title' %}" required>
=======
    {% block work-form-details %}
    <div class="card mb-3">
      <h5 class="card-header">{% trans 'Work identification' %}</h5>
      <div class="card-body">

        <div class="row">
          <div class="mb-3 col-12">
            <label for="{{ form.title.id_for_label }}" class="required">{% trans 'Short title' %}</label>
            <input
                hx-trigger="load, change, keyup delay:500ms changed"
                hx-target=".duplicate-wrapper"
                hx-post="{% url 'work_form_find_duplicates' place.place_code %}?pk={{ work.pk }}"
                type="text" class="form-control" id="{{ form.title.id_for_label }}"
                name="{{ form.title.html_name }}"
                value="{{ form.title.value|default:'' }}"
                autofocus placeholder="{% trans 'Title' %}" required>
          </div>
        </div>

        <div class="row">
          <div class="mb-3 col-4">
            <label for="{{ form.frbr_doctype.id_for_label }}" class="required">{% trans 'Work type' %}</label>
            <select
                hx-trigger="change"
                hx-target=".duplicate-wrapper"
                hx-post="{% url 'work_form_find_duplicates' place.place_code %}?pk={{ work.pk }}"
                id="{{ form.frbr_doctype.id_for_label }}" name="{{ form.frbr_doctype.html_name }}" class="form-control">
              {% for opt in form.frbr_doctype %}
                {{ opt }}
              {% endfor %}
            </select>
          </div>

          <div class="mb-3 col-4">
            <label for="{{ form.frbr_subtype.id_for_label }}">{% trans 'Work subtype' %}</label>
            <select
                hx-trigger="change"
                hx-target=".duplicate-wrapper"
                hx-post="{% url 'work_form_find_duplicates' place.place_code %}?pk={{ work.pk }}"
                id="{{ form.frbr_subtype.id_for_label }}" name="{{ form.frbr_subtype.html_name }}" class="form-control">
              <option value="">{% trans '(none)' %}</option>
              {% for opt in form.frbr_subtype %}
                {{ opt }}
              {% endfor %}
            </select>
          </div>

          <div class="mb-3 col-4">
            <label for="{{ form.frbr_actor.id_for_label }}">{% trans 'Responsible organisation (actor)' %}</label>
            <input
                hx-trigger="change, keyup delay:500ms changed"
                hx-target=".duplicate-wrapper"
                hx-post="{% url 'work_form_find_duplicates' place.place_code %}?pk={{ work.pk }}"
                type="text" class="form-control" id="{{ form.frbr_actor.id_for_label }}"
                name="{{ form.frbr_actor.html_name }}"
                value="{{ form.frbr_actor.value|default:'' }}">
            <div class="form-text text-muted">{% trans 'Organisation that created this work. Not normally used for Acts.' %}</div>
          </div>
        </div>

        <div class="row">
          <div class="mb-3 col-md-3 mb-0">
            <label for="{{ form.frbr_date.id_for_label }}" class="required">{% trans 'Year (or date) of introduction' %}</label>
            <input
                hx-trigger="change, keyup delay:500ms changed"
                hx-target=".duplicate-wrapper"
                hx-post="{% url 'work_form_find_duplicates' place.place_code %}?pk={{ work.pk }}"
                type="text" class="form-control" id="{{ form.frbr_date.id_for_label }}"
                required pattern="\d{4}(-\d{2}-\d{2})?" placeholder="yyyy(-mm-dd)"
                name="{{ form.frbr_date.html_name }}"
                value="{{ form.frbr_date.value|default:'' }}">
          </div>

          <div class="mb-3 col-md-6 offset-md-3 mb-0">
            <label for="{{ form.frbr_number.id_for_label }}" class="required">{% trans 'Number within year' %}</label>
            <input
                hx-trigger="change, keyup delay:500ms changed"
                hx-target=".duplicate-wrapper"
                hx-post="{% url 'work_form_find_duplicates' place.place_code %}?pk={{ work.pk }}"
                type="text" class="form-control" id="{{ form.frbr_number.id_for_label }}"
                required pattern="[^\s]+"
                name="{{ form.frbr_number.html_name }}"
                value="{{ form.frbr_number.value|default:'' }}">
            <div class="form-text text-muted">
              {% trans "Number or short name that uniquely identifies this legislation within the year of introduction. Numbers, letters and '-' only." %}
            </div>
          </div>
        </div>
      </div>
    </div>

    <div class="card mb-3">
      <h5 class="card-header">{% trans 'Classification' %}</h5>
      <div class="card-body">

        <div class="row">
          <div class="mb-3 col-md-6">
            <div class="form-check">
              <input type="checkbox" class="form-check-input" id="{{ form.principal.id_for_label }}" name="{{ form.principal.html_name }}" value="on" {% if form.principal.value %}checked{% endif %}>
              <label class="mb-0" for="{{ form.principal.id_for_label }}">{% trans 'Principal work' %}</label>
              <p class="form-text text-muted">
                {% trans "Principal works are not simply repeals, amendments or commencements, and should have full text content." %}
              </p>
            </div>
          </div>

          <div class="mb-3 col-md-6">
            <div id="work-form-parent">
              {% include 'indigo_api/_work_parent_form.html' %}
>>>>>>> 05d42d0e
            </div>
          </div>

<<<<<<< HEAD
          <div class="form-group row">
            <label for="{{ form.frbr_doctype.id_for_label }}" class="col-2 col-form-label required">{% trans 'Work type' %}</label>
            <div class="col-4">
              <select
                  hx-trigger="change"
                  hx-target=".duplicate-wrapper"
                  hx-post="{% url 'work_form_find_duplicates' place.place_code %}?pk={{ work.pk }}"
                  id="{{ form.frbr_doctype.id_for_label }}" name="{{ form.frbr_doctype.html_name }}" class="form-control">
                {% for opt in form.frbr_doctype %}
                  {{ opt }}
                {% endfor %}
              </select>
            </div>
          </div>

          <div class="form-group row">
            <label for="{{ form.frbr_subtype.id_for_label }}" class="col-2 col-form-label">{% trans 'Work subtype' %}</label>
            <div class="col-4">
              <select
                  hx-trigger="change"
                  hx-target=".duplicate-wrapper"
                  hx-post="{% url 'work_form_find_duplicates' place.place_code %}?pk={{ work.pk }}"
                  id="{{ form.frbr_subtype.id_for_label }}" name="{{ form.frbr_subtype.html_name }}" class="form-control">
                <option value="">{% trans '(none)' %}</option>
                {% for opt in form.frbr_subtype %}
                  {{ opt }}
=======
        <div class="row">
          <div class="mb-3 col-md-6">
            <div class="form-check">
              <input type="checkbox" class="form-check-input" id="{{ form.stub.id_for_label }}" name="{{ form.stub.html_name }}" value="on" {% if form.stub.value %}checked{% endif %}>
              <label class="mb-0" for="{{ form.stub.id_for_label }}">{% trans 'Stub – this work will have no content' %}</label>
              <p class="form-text text-muted">
                {% trans "Check this option for commencing or amending works that are not captured in detail." %}
              </p>
            </div>
          </div>

          <div class="mb-3 col-md-6">
            {% regroup form.fields.taxonomies.queryset by vocabulary as topic_groups %}
            {% if topic_groups %}
              <label for="taxonomies">{% trans 'Taxonomy tags' %}</label>
              <select id="taxonomies" name="work-taxonomies" class="form-control selectpicker" data-live-search="true" multiple data-selected-text-format="count > 3">
                {% for topic in topic_groups %}
                  <optgroup label="{{ topic.grouper }}">
                    {% for taxonomy in topic.list %}
                      <option {% if taxonomy.pk in form.taxonomies.value %}selected{% endif %} value="{{ taxonomy.pk }}">{{ taxonomy }}</option>
                    {% endfor %}
                  </optgroup>
>>>>>>> 05d42d0e
                {% endfor %}
              </select>
            </div>
          </div>

<<<<<<< HEAD
          <div class="form-group row">
            <label for="{{ form.frbr_date.id_for_label }}" class="col-2 col-form-label required">{% trans 'Year (or date) of introduction' %}</label>
            <div class="col-4">
              <input
                  hx-trigger="change, keyup delay:500ms changed"
                  hx-target=".duplicate-wrapper"
                  hx-post="{% url 'work_form_find_duplicates' place.place_code %}?pk={{ work.pk }}"
                  type="text" class="form-control" id="{{ form.frbr_date.id_for_label }}"
                  required pattern="\d{4}(-\d{2}-\d{2})?" placeholder="yyyy(-mm-dd)"
                  name="{{ form.frbr_date.html_name }}"
                  value="{{ form.frbr_date.value|default:'' }}">
            </div>
          </div>

          <div class="form-group row">
            <label for="{{ form.frbr_number.id_for_label }}" class="col-2 col-form-label required">{% trans 'Number within year' %}</label>
            <div class="col-4">
=======
          <div class="mb-3 col-md-6">
            <label for="taxonomy_topics">{% trans 'Taxonomy topics' %}</label>
            <select id="taxonomy_topics" name="work-taxonomy_topics" class="form-control selectpicker" data-live-search="true" multiple data-selected-text-format="count > 3">
              {% for topic in form.fields.taxonomy_topics.queryset %}
                <option {% if topic.pk in form.taxonomy_topics.value %}selected{% endif %} value="{{ topic.pk }}">{% for s in topic.range_space %} &nbsp; {% endfor %}{{ topic.name }}</option>
              {% endfor %}
            </select>
          </div>

        </div>

        <div class="row">
          {% for fld in form.property_fields %}
            <div class="mb-3 col-md-4">
              <label for="{{ fld.id_for_label }}">{{ fld.label }}</label>
>>>>>>> 05d42d0e
              <input
                  hx-trigger="change, keyup delay:500ms changed"
                  hx-target=".duplicate-wrapper"
                  hx-post="{% url 'work_form_find_duplicates' place.place_code %}?pk={{ work.pk }}"
                  type="text" class="form-control" id="{{ form.frbr_number.id_for_label }}"
                  required pattern="[^\s]+"
                  name="{{ form.frbr_number.html_name }}"
                  value="{{ form.frbr_number.value|default:'' }}">
            </div>
            <div class="col-6 form-text text-muted">
              {% trans "Number or short name that uniquely identifies this legislation within the year of introduction. Numbers, letters and '-' only." %}
            </div>
          </div>

          {% for fld in form.property_fields %}
            <div class="form-group row">
              <label for="{{ fld.id_for_label }}" class="col-2 col-form-label">{{ fld.label }}</label>
              <div class="col-4">
                <input
                    hx-trigger="change, keyup delay:500ms changed"
                    hx-target=".duplicate-wrapper"
                    hx-post="{% url 'work_form_find_duplicates' place.place_code %}?pk={{ work.pk }}"
                    type="text" class="form-control" id="{{ fld.id_for_label }}"
                    name="{{ fld.html_name }}"
                    value="{{ fld.value|default:'' }}"
                    maxlength="1024">
              </div>
              {% if fld.errors %}
<<<<<<< HEAD
                <div class="col-6">
=======
                <div class="row mt-2 mb-4">
>>>>>>> 05d42d0e
                  {% for error in fld.errors %}
                    <div class="text-danger">{{ error }}</div>
                  {% endfor %}
                </div>
              {% endif %}
            </div>
          {% endfor %}

<<<<<<< HEAD
          <div class="form-group row">
            <label for="{{ form.frbr_actor.id_for_label }}" class="col-2 col-form-label">{% trans 'Responsible organisation (actor)' %}</label>
            <div class="col-4">
=======
      </div>
    </div>
    {% endblock work-form-details %}

    {% block work-form-publication %}
    <div class="card mb-3" id="publication">
      <h5 class="card-header">{% trans 'Publication' %}</h5>
      <div class="card-body">

        {% block work-form-publication-details %}
          <div class="mb-3 row">
          {% block publication-date %}
            <label for="{{ form.publication_date.id_for_label }}"
                   class="col-2 col-form-label {% if not work.pk and not publication_date_optional %}required{% endif %}"
            >{% trans 'Publication date' %}</label>
            <div class="col">
>>>>>>> 05d42d0e
              <input
                  hx-trigger="change, keyup delay:500ms changed"
                  hx-target=".duplicate-wrapper"
                  hx-post="{% url 'work_form_find_duplicates' place.place_code %}?pk={{ work.pk }}"
                  type="text" class="form-control" id="{{ form.frbr_actor.id_for_label }}"
                  name="{{ form.frbr_actor.html_name }}"
                  value="{{ form.frbr_actor.value|default:'' }}">
            </div>
            <div class="col-6 form-text text-muted">{% trans 'Organisation that created this work. Not normally used for national legislation.' %}</div>
          </div>

<<<<<<< HEAD
          <hr>

          <div class="form-group row">
            <label for="{{ form.principal.id_for_label }}" class="col-2 col-form-label">{% trans 'Principal work' %}</label>
            <div class="col-4 mt-1">
              <input type="checkbox" class="form-check-input" id="{{ form.principal.id_for_label }}" name="{{ form.principal.html_name }}" value="on" {% if form.principal.value %}checked{% endif %}>
=======
          <div class="mb-3 row">
            <label class="col-2 col-form-label" for="{{ form.publication_name.id_for_label }}">{% trans 'Publication name' %}</label>
            <div class="col">
              <input
                  hx-target=".possible-documents-wrapper"
                  hx-trigger="change, keyup delay:500ms changed"
                  hx-post="{% url 'work_form_find_publication_document' place.place_code %}?frbr_uri={{ work.frbr_uri }}"
                  type="text"
                  class="form-control" id="{{ form.publication_name.id_for_label }}"
                  name="{{ form.publication_name.html_name }}" list="publication_list"
                  value="{{ form.publication_name.value|default:'' }}">
              <div class="form-text text-muted">{% trans 'Original publication, eg. national gazette.' %}</div>
              <datalist id="publication_list">
                {% for pub in country.publication_set.all %}
                  <option value="{{ pub.name }}">
                {% endfor %}
              </datalist>
>>>>>>> 05d42d0e
            </div>
            <div class="col-6 form-text text-muted">{% trans 'Principal works are not simply repeals, amendments or commencements, and should have full text content.' %}</div>
          </div>

<<<<<<< HEAD
          <div class="form-group row">
            <label for="{{ form.stub.id_for_label }}" class="col-2 col-form-label">{% trans 'Stub' %}</label>
            <div class="col-4 mt-1">
              <input type="checkbox" class="form-check-input" id="{{ form.stub.id_for_label }}" name="{{ form.stub.html_name }}" value="on" {% if form.stub.value %}checked{% endif %}>
            </div>
            <div class="col-6 form-text text-muted">
              {% trans "Check this option for commencing or amending works, or other works for which content won't be marked up." %}
=======
          <div class="mb-3 row">
            <label class="col-2 col-form-label" for="{{ form.publication_number.id_for_label }}">{% trans 'Publication number' %}</label>
            <div class="col">
              <input
                hx-target=".possible-documents-wrapper"
                hx-trigger="change, keyup delay:500ms changed"
                hx-post="{% url 'work_form_find_publication_document' place.place_code %}?frbr_uri={{ work.frbr_uri }}"
                type="text" class="form-control" id="{{ form.publication_number.id_for_label }}"
                name="{{ form.publication_number.html_name }}"
                value="{{ form.publication_number.value|default:'' }}">
              <div class="form-text text-muted">{% trans "The publication's sequence number, eg. gazette number." %}</div>
>>>>>>> 05d42d0e
            </div>
          </div>

          <hr>

          <div id="work-form-parent">
            {% include 'indigo_api/_work_parent_form.html' %}
          </div>

          <hr>

          <div class="form-group row">
            <label for="taxonomy_topics" class="col-2 col-form-label">{% trans 'Taxonomy topics' %}</label>
            <div class="col-4">
              <select id="taxonomy_topics" name="work-taxonomy_topics" class="form-control selectpicker" data-live-search="true" multiple data-selected-text-format="count > 3">
                {% for topic in form.fields.taxonomy_topics.queryset %}
                  <option {% if topic.pk in form.taxonomy_topics.value %}selected{% endif %} value="{{ topic.pk }}">{% for s in topic.range_space %} &nbsp; {% endfor %}{{ topic.name }}</option>
                {% endfor %}
              </select>
            </div>
          </div>
<<<<<<< HEAD

          <hr>

          <div class="form-group row">
            <label for="{{ form.assent_date.id_for_label }}" class="col-2 col-form-label">{% trans 'Assent date' %}</label>
            <div class="col-4">
              <input type="date" class="form-control" id="{{ form.assent_date.id_for_label }}"
                     name="{{ form.assent_date.html_name }}"
                     value="{{ form.assent_date.value|date:"Y-m-d"|default:'' }}">
            </div>
            <div class="col-6 form-text text-muted">
              {% trans 'Date when approved by the responsible authority.' %}
            </div>
          </div>

        </div>
      </div>
    {% endblock work-form-details %}

    {% block work-form-publication %}
      <div class="card mb-3" id="publication">
        <div class="card-body">
          {% block work-form-publication-details %}

            <div class="form-group row">
              {% block publication-date %}
                <label for="{{ form.publication_date.id_for_label }}"
                       class="col-2 col-form-label {% if not work.pk and not publication_date_optional %}required{% endif %}"
                >{% trans 'Publication date' %}</label>
                <div class="col-4">
                  <input
                      hx-target=".possible-documents-wrapper"
                      hx-trigger="load, change, keyup delay:500ms changed"
                      hx-post="{% url 'work_form_find_publication_document' place.place_code %}?frbr_uri={{ work.frbr_uri }}"
                      type="date" class="form-control"
                      id="{{ form.publication_date.id_for_label }}"
                      {% if not work.pk and not publication_date_optional %}required{% endif %}
                      name="{{ form.publication_date.html_name }}"
                      value="{{ form.publication_date.value|date:"Y-m-d"|default:'' }}">
                </div>
              {% endblock %}
            </div>
=======
        {% else %}
          <div class="row">
            <div class="mb-3">
              <div class="form-check">
                <input type="checkbox" class="form-check-input" id="{{ form.commenced.id_for_label }}" name="{{ form.commenced.html_name }}" value="on" {% if form.commenced.value %}checked{% endif %}>
                <label class="ms-2 me-2" for="{{ form.commenced.id_for_label }}">
                  {% trans 'Commenced – this work has come into force, or has a future commencement date'%}
                </label>
              </div>
            </div>
          </div>
          <div id="commencement_details" {% if not work.commenced %}class="d-none"{% endif %}>
            <div class="mb-3 row">
              <label class="col-2 col-form-label">{% trans 'Commencement date' %}</label>
              <div class="col">
                <input type="date" class="form-control"
                       id="{{ form.commencement_date.id_for_label }}"
                       name="{{ form.commencement_date.html_name }}"
                       value="{{ form.commencement_date.value|date:"Y-m-d"|default:'' }}">
                <div class="form-text text-muted">{% trans 'Date when most of the work comes into force.' %}</div>

                {% if work.pk and work.commencement_date %}
                  {% if work.amendments_made.exists or work.repealed_works.exists %}
                    <div class="alert alert-warning">
                      {% url 'work_related' work.frbr_uri as work_url %}
                      {% blocktrans trimmed %}
                        If you change this commencement date, you may also have to manually change the dates for related <a href="{{ work_url }}">amendments and repeals</a> made by this work.
                      {% endblocktrans %}
                    </div>
                  {% endif %}
                {% endif %}
>>>>>>> 05d42d0e

            <div class="form-group row">
              <label class="col-2 col-form-label" for="{{ form.publication_name.id_for_label }}">{% trans 'Publication name' %}</label>
              <div class="col-4">
                <input
                    hx-target=".possible-documents-wrapper"
                    hx-trigger="change, keyup delay:500ms changed"
                    hx-post="{% url 'work_form_find_publication_document' place.place_code %}?frbr_uri={{ work.frbr_uri }}"
                    type="text"
                    class="form-control" id="{{ form.publication_name.id_for_label }}"
                    name="{{ form.publication_name.html_name }}" list="publication_list"
                    value="{{ form.publication_name.value|default:'' }}">
                <datalist id="publication_list">
                  {% for pub in country.publication_set.all %}
                    <option value="{{ pub.name }}">
                  {% endfor %}
                </datalist>
              </div>
              <div class="col-6 form-text text-muted">{% trans 'Usually the Government Gazette.' %}</div>
            </div>

            <div class="form-group row">
              <label class="col-2 col-form-label" for="{{ form.publication_number.id_for_label }}">{% trans 'Publication number' %}</label>
              <div class="col-4">
                <input
                    hx-target=".possible-documents-wrapper"
                    hx-trigger="change, keyup delay:500ms changed"
                    hx-post="{% url 'work_form_find_publication_document' place.place_code %}?frbr_uri={{ work.frbr_uri }}"
                    type="text" class="form-control" id="{{ form.publication_number.id_for_label }}"
                    name="{{ form.publication_number.html_name }}"
                    value="{{ form.publication_number.value|default:'' }}">
              </div>
              <div class="col-6 form-text text-muted">{% trans "Usually the gazette number." %}</div>
            </div>

          {% endblock work-form-publication-details %}

          {% block work-form-publication-file %}
            <div class="publication-document-wrapper">
              {% include 'indigo_api/_work_publication_document.html' %}
            </div>
            <div class="possible-documents-wrapper"></div>
          {% endblock work-form-publication-file %}
        </div>
      </div>
    {% endblock work-form-publication %}

    {% block work-form-commencement %}
      <div class="card mb-3" id="commencement">
        <div class="card-body">
          {% if work.pk and work.commencements.count > 1 %}
            <div class="mb-3">
              <input type="hidden" name="{{ form.commenced.html_name }}" value="on" {% if form.commenced.value %}checked{% endif %}>
              {% url 'work_commencements' frbr_uri=work.frbr_uri as comm_url %}
              {% blocktrans trimmed %}
                This work has mixed commencements, <a href="{{ comm_url }}">edit them in the Commencements page</a>.
              {% endblocktrans %}
            </div>
          {% else %}

<<<<<<< HEAD
            <div class="form-group row">
              <label for="{{ form.commenced.id_for_label }}" class="col-2 col-form-label">{% trans 'Commenced'%}</label>
              <div class="col-4 mt-1">
                <input type="checkbox" class="form-check-input" id="{{ form.commenced.id_for_label }}" name="{{ form.commenced.html_name }}" value="on" {% if form.commenced.value %}checked{% endif %}>
              </div>
              <div class="col-6 form-text text-muted">{% trans 'Check if this work has come into force, or has a future commencement date.' %}</div>
            </div>

            <div id="commencement_details" {% if not work.commenced %}class="d-none"{% endif %}>

              <div class="form-group row">
                <label for="{{ form.commencement_date.id_for_label }}" class="col-2 col-form-label">{% trans 'Commencement date' %}</label>
                <div class="col-4">
                  <input type="date" class="form-control"
                         id="{{ form.commencement_date.id_for_label }}"
                         name="{{ form.commencement_date.html_name }}"
                         value="{{ form.commencement_date.value|date:"Y-m-d"|default:'' }}">
                </div>
                <div class="col-6">
                  {% if work.pk and work.commencement_date %}
                    {% if work.amendments_made.exists or work.repealed_works.exists %}
                      <div class="alert alert-warning">
                        {% url 'work_related' work.frbr_uri as work_url %}
                        {% blocktrans trimmed %}
                          If you change this commencement date, you may also have to manually change the dates for related <a href="{{ work_url }}">amendments and repeals</a> made by this work.
                        {% endblocktrans %}
                      </div>
                    {% endif %}
                  {% endif %}
                  <p class="form-text text-muted">{% trans 'Date when most (or all) of the work comes into force.' %}</p>
                  <p class="form-text text-muted">{% trans 'Leave this blank when a work has come into force, but the exact commencement date is unknown or open to interpretation.' %}</p>
                </div>
              </div>

              <div id="work-form-commencing-work">
                {% include 'indigo_api/_work_commencement_form.html' with commencing_work=work.commencing_work %}
              </div>

              <div class="form-group row">
                <label for="{{ form.commencement_note.id_for_label }}" class="col-2 col-form-label">{% trans 'Commencement note' %}</label>
                <div class="col-4">
                  <input type="text" class="form-control" id="{{ form.commencement_note.id_for_label }}" name="{{ form.commencement_note.html_name }}" placeholder="See section 1." value="{{ form.commencement_note.value|default:'' }}">
                </div>
                <div class="col-6 form-text text-muted">
=======
            <div class="mb-3 row">
              <label class="col-2 col-form-label">{% trans 'Commencement note' %}</label>
              <div class="col">
                <input type="text" class="form-control" id="{{ form.commencement_note.id_for_label }}" name="{{ form.commencement_note.html_name }}" placeholder="See section 1." value="{{ form.commencement_note.value|default:'' }}">
                <div class="form-text text-muted">
>>>>>>> 05d42d0e
                  {% trans "When the commencement date is open to interpretation, give a reference to a provision of this or a commencing work for added context." %}
                </div>
              </div>

            </div>
          {% endif %}
        </div>
      </div>
    {% endblock work-form-commencement %}

<<<<<<< HEAD
    {% block work-form-repeal %}
      <div class="card mb-3" id="repeal">
        <div class="card-body">
          <div id="work-form-repeal">
            {% include 'indigo_api/_work_repeal_form.html' %}
=======
    <div class="card mb-3" id="key-dates">
      <h5 class="card-header">{% trans 'Key dates' %}</h5>
      <div class="card-body">
        <div class="row">
          <div class="mb-3 col-md-4">
            <label for="{{ form.assent_date.id_for_label }}">{% trans 'Assent date' %}</label>
            <input type="date" class="form-control" id="{{ form.assent_date.id_for_label }}"
                   name="{{ form.assent_date.html_name }}"
                   value="{{ form.assent_date.value|date:"Y-m-d"|default:'' }}">
            <div class="form-text text-muted">
              {% trans 'Date when approved by the responsible authority.' %}
            </div>
>>>>>>> 05d42d0e
          </div>
        </div>
      </div>
    {% endblock work-form-repeal %}

    <div class="card mb-3">
      <div class="card-body">

<<<<<<< HEAD
        <div class="form-group row">
          <label for="{{ form.as_at_date_override.id_for_label }}" class="col-2 col-form-label">{{ form.as_at_date_override.label }}</label>
          <div class="col-4">
=======
          <div class="mb-3 col-md-4">
            <label for="{{ form.as_at_date_override.id_for_label }}">{{ form.as_at_date_override.label }}</label>
>>>>>>> 05d42d0e
            <input type="date" class="form-control" id="{{ form.as_at_date_override.id_for_label }}"
                   name="{{ form.as_at_date_override.html_name }}"
                   value="{{ form.as_at_date_override.value|default_if_none:''|stringformat:'s' }}">
          </div>
          <div class="col-6 form-text text-muted">
            {% blocktrans trimmed with name=place.name %}
              Date up to which this work was last checked for updates. Only set this if it should be different from {{ name }}'s as-at date
            {% endblocktrans %}{% if place.settings.as_at_date %}: {{ place.settings.as_at_date|date:'Y-m-d' }}{% endif %}.
          </div>
          {% if form.as_at_date_override.errors %}
            <div class="text-danger">
              {% for error in form.as_at_date_override.errors %}
                <p>{{ error }}</p>
              {% endfor %}
            </div>
          {% endif %}
        </div>

<<<<<<< HEAD
        <hr>

        <div class="form-group row">
          <label for="{{ form.consolidation_note_override.id_for_label }}" class="col-2 col-form-label">{{ form.consolidation_note_override.label }}</label>
          <div class="col">
=======
    <div class="card mb-3" id="consolidation-note">
      <h5 class="card-header">{% trans 'Consolidation note' %}</h5>
      <div class="card-body">
        <div class="row">
          <div class="mb-3 col-md-4">
            <label for="{{ form.consolidation_note_override.id_for_label }}">{{ form.consolidation_note_override.label }}</label>
>>>>>>> 05d42d0e
            <input type="text" class="form-control" id="{{ form.consolidation_note_override.id_for_label }}" placeholder="{{ place.settings.consolidation_note|default:'' }}" name="{{ form.consolidation_note_override.html_name }}" value="{{ form.consolidation_note_override.value|default_if_none:'' }}">
            <p class="form-text text-muted">
              {% blocktrans trimmed with name=place.name %}
                Consolidation note that applies to just this work. Overrides a consolidation note in {{ name }} if set.
              {% endblocktrans %}
            </p>
          </div>
        </div>
        {% if form.consolidation_note_override.errors %}
          <div class="text-danger">
            {% for error in form.consolidation_note_override.errors %}
              <p>{{ error }}</p>
            {% endfor %}
          </div>
        {% endif %}

<<<<<<< HEAD
        <hr>

        <div class="form-group row">
          <label for="{{ form.disclaimer.id_for_label }}" class="col-2 col-form-label">{{ form.disclaimer.label }}</label>
          <div class="col">
=======
    <div class="card mb-3" id="disclaimer">
      <h5 class="card-header">{% trans 'Disclaimer' %}</h5>
      <div class="card-body">
        <div class="row">
          <div class="mb-3 col-md-4">
            <label for="{{ form.disclaimer.id_for_label }}">{{ form.disclaimer.label }}</label>
>>>>>>> 05d42d0e
            <input type="text" class="form-control" id="{{ form.disclaimer.id_for_label }}" name="{{ form.disclaimer.html_name }}" value="{{ form.disclaimer.value|default:'' }}">
            <p class="form-text text-muted">
              {% trans 'Disclaimer for this work; it will be shown on all expressions.' %}
            </p>
          </div>
          {% if form.disclaimer.errors %}
            <div class="text-danger">
              {% for error in form.disclaimer.errors %}
                <p>{{ error }}</p>
              {% endfor %}
            </div>
          {% endif %}
        </div>

      </div>
    </div>

    {% block work-form-place %}
<<<<<<< HEAD
      <button type="button" class="btn btn-primary mb-3" data-target="#place-form" data-toggle="collapse">
        {% trans 'Change country or locality' %}...
      </button>
=======
    <button type="button" class="btn btn-primary mb-3" data-bs-target="#place-form" data-bs-toggle="collapse">
      {% trans 'Change country or locality' %}...
    </button>
>>>>>>> 05d42d0e

      <div class="card mb-3 collapse" id="place-form">
        <h5 class="card-header">{% trans 'Country and locality (advanced)' %}</h5>
        <div class="card-body">

<<<<<<< HEAD
          <div class="form-row">
            <div class="form-group col-4">
              <label for="{{ form.country.id_for_label }}" class="required">{{ form.country.label }}</label>
              <select
                  hx-trigger="change"
                  hx-target=".locality-options"
                  hx-swap="outerHTML"
                  hx-post="{% url 'work_form_locality' country.code %}"
                  id="{{ form.country.id_for_label }}"
                  class="form-control" name="{{ form.country.html_name }}">
                {% for opt in form.country %}
                  {{ opt }}
                {% endfor %}
              </select>
            </div>
=======
        <div class="row">
          <div class="mb-3 col-4">
            <label for="{{ form.country.id_for_label }}" class="required">{{ form.country.label }}</label>
            <select
                hx-trigger="change"
                hx-target=".locality-options"
                hx-swap="outerHTML"
                hx-post="{% url 'work_form_locality' country.code %}"
                id="{{ form.country.id_for_label }}"
                class="form-control" name="{{ form.country.html_name }}">
              {% for opt in form.country %}
                {{ opt }}
              {% endfor %}
            </select>
          </div>
>>>>>>> 05d42d0e

            {% include 'indigo_api/_work_form_locality.html' %}

          </div>

        </div>
      </div>
    {% endblock work-form-place %}
  </form>

  {% if work.pk %}
    {% if not work.can_delete %}
      <p>
        {% url 'work_amendments' work.frbr_uri as amendments_url %}
        {% url 'work_related' work.frbr_uri as related_url %}
        {% blocktrans trimmed %}
          This work cannot be deleted while <a href="{{ amendments_url }}">linked documents</a> and <a href="{{ related_url }}">related works</a> exist.
        {% endblocktrans %}
      </p>
    {% elif perms.indigo_api.delete_work %}
      <form method="POST" action="{% url 'work_delete' frbr_uri=work.frbr_uri %}">
        {% csrf_token %}
        <button class="btn btn-danger delete pull-left" type="submit" data-confirm="{% trans 'Are you sure you want to delete this work?' %}">
          {% trans 'Delete' %}
        </button>
      </form>
    {% endif %}
  {% endif %}
{% endblock %}<|MERGE_RESOLUTION|>--- conflicted
+++ resolved
@@ -44,13 +44,12 @@
     </div>
 
     <div class="duplicate-wrapper"></div>
-<<<<<<< HEAD
 
     {% block work-form-details %}
       <div class="card mb-3">
         <div class="card-body">
 
-          <div class="form-group row">
+          <div class="row mb-3">
             <label for="{{ form.title.id_for_label }}" class="col-2 col-form-label required">{% trans 'Short title' %}</label>
             <div class="col">
               <input
@@ -61,122 +60,10 @@
                   name="{{ form.title.html_name }}"
                   value="{{ form.title.value|default:'' }}"
                   autofocus placeholder="{% trans 'Title' %}" required>
-=======
-    {% block work-form-details %}
-    <div class="card mb-3">
-      <h5 class="card-header">{% trans 'Work identification' %}</h5>
-      <div class="card-body">
-
-        <div class="row">
-          <div class="mb-3 col-12">
-            <label for="{{ form.title.id_for_label }}" class="required">{% trans 'Short title' %}</label>
-            <input
-                hx-trigger="load, change, keyup delay:500ms changed"
-                hx-target=".duplicate-wrapper"
-                hx-post="{% url 'work_form_find_duplicates' place.place_code %}?pk={{ work.pk }}"
-                type="text" class="form-control" id="{{ form.title.id_for_label }}"
-                name="{{ form.title.html_name }}"
-                value="{{ form.title.value|default:'' }}"
-                autofocus placeholder="{% trans 'Title' %}" required>
-          </div>
-        </div>
-
-        <div class="row">
-          <div class="mb-3 col-4">
-            <label for="{{ form.frbr_doctype.id_for_label }}" class="required">{% trans 'Work type' %}</label>
-            <select
-                hx-trigger="change"
-                hx-target=".duplicate-wrapper"
-                hx-post="{% url 'work_form_find_duplicates' place.place_code %}?pk={{ work.pk }}"
-                id="{{ form.frbr_doctype.id_for_label }}" name="{{ form.frbr_doctype.html_name }}" class="form-control">
-              {% for opt in form.frbr_doctype %}
-                {{ opt }}
-              {% endfor %}
-            </select>
-          </div>
-
-          <div class="mb-3 col-4">
-            <label for="{{ form.frbr_subtype.id_for_label }}">{% trans 'Work subtype' %}</label>
-            <select
-                hx-trigger="change"
-                hx-target=".duplicate-wrapper"
-                hx-post="{% url 'work_form_find_duplicates' place.place_code %}?pk={{ work.pk }}"
-                id="{{ form.frbr_subtype.id_for_label }}" name="{{ form.frbr_subtype.html_name }}" class="form-control">
-              <option value="">{% trans '(none)' %}</option>
-              {% for opt in form.frbr_subtype %}
-                {{ opt }}
-              {% endfor %}
-            </select>
-          </div>
-
-          <div class="mb-3 col-4">
-            <label for="{{ form.frbr_actor.id_for_label }}">{% trans 'Responsible organisation (actor)' %}</label>
-            <input
-                hx-trigger="change, keyup delay:500ms changed"
-                hx-target=".duplicate-wrapper"
-                hx-post="{% url 'work_form_find_duplicates' place.place_code %}?pk={{ work.pk }}"
-                type="text" class="form-control" id="{{ form.frbr_actor.id_for_label }}"
-                name="{{ form.frbr_actor.html_name }}"
-                value="{{ form.frbr_actor.value|default:'' }}">
-            <div class="form-text text-muted">{% trans 'Organisation that created this work. Not normally used for Acts.' %}</div>
-          </div>
-        </div>
-
-        <div class="row">
-          <div class="mb-3 col-md-3 mb-0">
-            <label for="{{ form.frbr_date.id_for_label }}" class="required">{% trans 'Year (or date) of introduction' %}</label>
-            <input
-                hx-trigger="change, keyup delay:500ms changed"
-                hx-target=".duplicate-wrapper"
-                hx-post="{% url 'work_form_find_duplicates' place.place_code %}?pk={{ work.pk }}"
-                type="text" class="form-control" id="{{ form.frbr_date.id_for_label }}"
-                required pattern="\d{4}(-\d{2}-\d{2})?" placeholder="yyyy(-mm-dd)"
-                name="{{ form.frbr_date.html_name }}"
-                value="{{ form.frbr_date.value|default:'' }}">
-          </div>
-
-          <div class="mb-3 col-md-6 offset-md-3 mb-0">
-            <label for="{{ form.frbr_number.id_for_label }}" class="required">{% trans 'Number within year' %}</label>
-            <input
-                hx-trigger="change, keyup delay:500ms changed"
-                hx-target=".duplicate-wrapper"
-                hx-post="{% url 'work_form_find_duplicates' place.place_code %}?pk={{ work.pk }}"
-                type="text" class="form-control" id="{{ form.frbr_number.id_for_label }}"
-                required pattern="[^\s]+"
-                name="{{ form.frbr_number.html_name }}"
-                value="{{ form.frbr_number.value|default:'' }}">
-            <div class="form-text text-muted">
-              {% trans "Number or short name that uniquely identifies this legislation within the year of introduction. Numbers, letters and '-' only." %}
-            </div>
-          </div>
-        </div>
-      </div>
-    </div>
-
-    <div class="card mb-3">
-      <h5 class="card-header">{% trans 'Classification' %}</h5>
-      <div class="card-body">
-
-        <div class="row">
-          <div class="mb-3 col-md-6">
-            <div class="form-check">
-              <input type="checkbox" class="form-check-input" id="{{ form.principal.id_for_label }}" name="{{ form.principal.html_name }}" value="on" {% if form.principal.value %}checked{% endif %}>
-              <label class="mb-0" for="{{ form.principal.id_for_label }}">{% trans 'Principal work' %}</label>
-              <p class="form-text text-muted">
-                {% trans "Principal works are not simply repeals, amendments or commencements, and should have full text content." %}
-              </p>
-            </div>
-          </div>
-
-          <div class="mb-3 col-md-6">
-            <div id="work-form-parent">
-              {% include 'indigo_api/_work_parent_form.html' %}
->>>>>>> 05d42d0e
-            </div>
-          </div>
-
-<<<<<<< HEAD
-          <div class="form-group row">
+            </div>
+          </div>
+
+          <div class="row mb-3">
             <label for="{{ form.frbr_doctype.id_for_label }}" class="col-2 col-form-label required">{% trans 'Work type' %}</label>
             <div class="col-4">
               <select
@@ -191,7 +78,7 @@
             </div>
           </div>
 
-          <div class="form-group row">
+          <div class="row mb-3">
             <label for="{{ form.frbr_subtype.id_for_label }}" class="col-2 col-form-label">{% trans 'Work subtype' %}</label>
             <div class="col-4">
               <select
@@ -202,37 +89,12 @@
                 <option value="">{% trans '(none)' %}</option>
                 {% for opt in form.frbr_subtype %}
                   {{ opt }}
-=======
-        <div class="row">
-          <div class="mb-3 col-md-6">
-            <div class="form-check">
-              <input type="checkbox" class="form-check-input" id="{{ form.stub.id_for_label }}" name="{{ form.stub.html_name }}" value="on" {% if form.stub.value %}checked{% endif %}>
-              <label class="mb-0" for="{{ form.stub.id_for_label }}">{% trans 'Stub – this work will have no content' %}</label>
-              <p class="form-text text-muted">
-                {% trans "Check this option for commencing or amending works that are not captured in detail." %}
-              </p>
-            </div>
-          </div>
-
-          <div class="mb-3 col-md-6">
-            {% regroup form.fields.taxonomies.queryset by vocabulary as topic_groups %}
-            {% if topic_groups %}
-              <label for="taxonomies">{% trans 'Taxonomy tags' %}</label>
-              <select id="taxonomies" name="work-taxonomies" class="form-control selectpicker" data-live-search="true" multiple data-selected-text-format="count > 3">
-                {% for topic in topic_groups %}
-                  <optgroup label="{{ topic.grouper }}">
-                    {% for taxonomy in topic.list %}
-                      <option {% if taxonomy.pk in form.taxonomies.value %}selected{% endif %} value="{{ taxonomy.pk }}">{{ taxonomy }}</option>
-                    {% endfor %}
-                  </optgroup>
->>>>>>> 05d42d0e
                 {% endfor %}
               </select>
             </div>
           </div>
 
-<<<<<<< HEAD
-          <div class="form-group row">
+          <div class="row mb-3">
             <label for="{{ form.frbr_date.id_for_label }}" class="col-2 col-form-label required">{% trans 'Year (or date) of introduction' %}</label>
             <div class="col-4">
               <input
@@ -246,26 +108,9 @@
             </div>
           </div>
 
-          <div class="form-group row">
+          <div class="row mb-3">
             <label for="{{ form.frbr_number.id_for_label }}" class="col-2 col-form-label required">{% trans 'Number within year' %}</label>
             <div class="col-4">
-=======
-          <div class="mb-3 col-md-6">
-            <label for="taxonomy_topics">{% trans 'Taxonomy topics' %}</label>
-            <select id="taxonomy_topics" name="work-taxonomy_topics" class="form-control selectpicker" data-live-search="true" multiple data-selected-text-format="count > 3">
-              {% for topic in form.fields.taxonomy_topics.queryset %}
-                <option {% if topic.pk in form.taxonomy_topics.value %}selected{% endif %} value="{{ topic.pk }}">{% for s in topic.range_space %} &nbsp; {% endfor %}{{ topic.name }}</option>
-              {% endfor %}
-            </select>
-          </div>
-
-        </div>
-
-        <div class="row">
-          {% for fld in form.property_fields %}
-            <div class="mb-3 col-md-4">
-              <label for="{{ fld.id_for_label }}">{{ fld.label }}</label>
->>>>>>> 05d42d0e
               <input
                   hx-trigger="change, keyup delay:500ms changed"
                   hx-target=".duplicate-wrapper"
@@ -281,7 +126,7 @@
           </div>
 
           {% for fld in form.property_fields %}
-            <div class="form-group row">
+            <div class="row mb-3">
               <label for="{{ fld.id_for_label }}" class="col-2 col-form-label">{{ fld.label }}</label>
               <div class="col-4">
                 <input
@@ -294,11 +139,7 @@
                     maxlength="1024">
               </div>
               {% if fld.errors %}
-<<<<<<< HEAD
                 <div class="col-6">
-=======
-                <div class="row mt-2 mb-4">
->>>>>>> 05d42d0e
                   {% for error in fld.errors %}
                     <div class="text-danger">{{ error }}</div>
                   {% endfor %}
@@ -307,28 +148,9 @@
             </div>
           {% endfor %}
 
-<<<<<<< HEAD
           <div class="form-group row">
             <label for="{{ form.frbr_actor.id_for_label }}" class="col-2 col-form-label">{% trans 'Responsible organisation (actor)' %}</label>
             <div class="col-4">
-=======
-      </div>
-    </div>
-    {% endblock work-form-details %}
-
-    {% block work-form-publication %}
-    <div class="card mb-3" id="publication">
-      <h5 class="card-header">{% trans 'Publication' %}</h5>
-      <div class="card-body">
-
-        {% block work-form-publication-details %}
-          <div class="mb-3 row">
-          {% block publication-date %}
-            <label for="{{ form.publication_date.id_for_label }}"
-                   class="col-2 col-form-label {% if not work.pk and not publication_date_optional %}required{% endif %}"
-            >{% trans 'Publication date' %}</label>
-            <div class="col">
->>>>>>> 05d42d0e
               <input
                   hx-trigger="change, keyup delay:500ms changed"
                   hx-target=".duplicate-wrapper"
@@ -340,57 +162,23 @@
             <div class="col-6 form-text text-muted">{% trans 'Organisation that created this work. Not normally used for national legislation.' %}</div>
           </div>
 
-<<<<<<< HEAD
           <hr>
 
-          <div class="form-group row">
+          <div class="row mb-3">
             <label for="{{ form.principal.id_for_label }}" class="col-2 col-form-label">{% trans 'Principal work' %}</label>
             <div class="col-4 mt-1">
               <input type="checkbox" class="form-check-input" id="{{ form.principal.id_for_label }}" name="{{ form.principal.html_name }}" value="on" {% if form.principal.value %}checked{% endif %}>
-=======
-          <div class="mb-3 row">
-            <label class="col-2 col-form-label" for="{{ form.publication_name.id_for_label }}">{% trans 'Publication name' %}</label>
-            <div class="col">
-              <input
-                  hx-target=".possible-documents-wrapper"
-                  hx-trigger="change, keyup delay:500ms changed"
-                  hx-post="{% url 'work_form_find_publication_document' place.place_code %}?frbr_uri={{ work.frbr_uri }}"
-                  type="text"
-                  class="form-control" id="{{ form.publication_name.id_for_label }}"
-                  name="{{ form.publication_name.html_name }}" list="publication_list"
-                  value="{{ form.publication_name.value|default:'' }}">
-              <div class="form-text text-muted">{% trans 'Original publication, eg. national gazette.' %}</div>
-              <datalist id="publication_list">
-                {% for pub in country.publication_set.all %}
-                  <option value="{{ pub.name }}">
-                {% endfor %}
-              </datalist>
->>>>>>> 05d42d0e
             </div>
             <div class="col-6 form-text text-muted">{% trans 'Principal works are not simply repeals, amendments or commencements, and should have full text content.' %}</div>
           </div>
 
-<<<<<<< HEAD
-          <div class="form-group row">
+          <div class="row mb-3">
             <label for="{{ form.stub.id_for_label }}" class="col-2 col-form-label">{% trans 'Stub' %}</label>
             <div class="col-4 mt-1">
               <input type="checkbox" class="form-check-input" id="{{ form.stub.id_for_label }}" name="{{ form.stub.html_name }}" value="on" {% if form.stub.value %}checked{% endif %}>
             </div>
             <div class="col-6 form-text text-muted">
               {% trans "Check this option for commencing or amending works, or other works for which content won't be marked up." %}
-=======
-          <div class="mb-3 row">
-            <label class="col-2 col-form-label" for="{{ form.publication_number.id_for_label }}">{% trans 'Publication number' %}</label>
-            <div class="col">
-              <input
-                hx-target=".possible-documents-wrapper"
-                hx-trigger="change, keyup delay:500ms changed"
-                hx-post="{% url 'work_form_find_publication_document' place.place_code %}?frbr_uri={{ work.frbr_uri }}"
-                type="text" class="form-control" id="{{ form.publication_number.id_for_label }}"
-                name="{{ form.publication_number.html_name }}"
-                value="{{ form.publication_number.value|default:'' }}">
-              <div class="form-text text-muted">{% trans "The publication's sequence number, eg. gazette number." %}</div>
->>>>>>> 05d42d0e
             </div>
           </div>
 
@@ -402,7 +190,7 @@
 
           <hr>
 
-          <div class="form-group row">
+          <div class="row mb-3">
             <label for="taxonomy_topics" class="col-2 col-form-label">{% trans 'Taxonomy topics' %}</label>
             <div class="col-4">
               <select id="taxonomy_topics" name="work-taxonomy_topics" class="form-control selectpicker" data-live-search="true" multiple data-selected-text-format="count > 3">
@@ -412,11 +200,10 @@
               </select>
             </div>
           </div>
-<<<<<<< HEAD
 
           <hr>
 
-          <div class="form-group row">
+          <div class="row mb-3">
             <label for="{{ form.assent_date.id_for_label }}" class="col-2 col-form-label">{% trans 'Assent date' %}</label>
             <div class="col-4">
               <input type="date" class="form-control" id="{{ form.assent_date.id_for_label }}"
@@ -424,10 +211,6 @@
                      value="{{ form.assent_date.value|date:"Y-m-d"|default:'' }}">
             </div>
             <div class="col-6 form-text text-muted">
-              {% trans 'Date when approved by the responsible authority.' %}
-            </div>
-          </div>
-
         </div>
       </div>
     {% endblock work-form-details %}
@@ -437,7 +220,7 @@
         <div class="card-body">
           {% block work-form-publication-details %}
 
-            <div class="form-group row">
+            <div class="row mb-3">
               {% block publication-date %}
                 <label for="{{ form.publication_date.id_for_label }}"
                        class="col-2 col-form-label {% if not work.pk and not publication_date_optional %}required{% endif %}"
@@ -455,41 +238,8 @@
                 </div>
               {% endblock %}
             </div>
-=======
-        {% else %}
-          <div class="row">
-            <div class="mb-3">
-              <div class="form-check">
-                <input type="checkbox" class="form-check-input" id="{{ form.commenced.id_for_label }}" name="{{ form.commenced.html_name }}" value="on" {% if form.commenced.value %}checked{% endif %}>
-                <label class="ms-2 me-2" for="{{ form.commenced.id_for_label }}">
-                  {% trans 'Commenced – this work has come into force, or has a future commencement date'%}
-                </label>
-              </div>
-            </div>
-          </div>
-          <div id="commencement_details" {% if not work.commenced %}class="d-none"{% endif %}>
-            <div class="mb-3 row">
-              <label class="col-2 col-form-label">{% trans 'Commencement date' %}</label>
-              <div class="col">
-                <input type="date" class="form-control"
-                       id="{{ form.commencement_date.id_for_label }}"
-                       name="{{ form.commencement_date.html_name }}"
-                       value="{{ form.commencement_date.value|date:"Y-m-d"|default:'' }}">
-                <div class="form-text text-muted">{% trans 'Date when most of the work comes into force.' %}</div>
-
-                {% if work.pk and work.commencement_date %}
-                  {% if work.amendments_made.exists or work.repealed_works.exists %}
-                    <div class="alert alert-warning">
-                      {% url 'work_related' work.frbr_uri as work_url %}
-                      {% blocktrans trimmed %}
-                        If you change this commencement date, you may also have to manually change the dates for related <a href="{{ work_url }}">amendments and repeals</a> made by this work.
-                      {% endblocktrans %}
-                    </div>
-                  {% endif %}
-                {% endif %}
->>>>>>> 05d42d0e
-
-            <div class="form-group row">
+
+            <div class="row mb-3">
               <label class="col-2 col-form-label" for="{{ form.publication_name.id_for_label }}">{% trans 'Publication name' %}</label>
               <div class="col-4">
                 <input
@@ -548,7 +298,6 @@
             </div>
           {% else %}
 
-<<<<<<< HEAD
             <div class="form-group row">
               <label for="{{ form.commenced.id_for_label }}" class="col-2 col-form-label">{% trans 'Commenced'%}</label>
               <div class="col-4 mt-1">
@@ -593,13 +342,6 @@
                   <input type="text" class="form-control" id="{{ form.commencement_note.id_for_label }}" name="{{ form.commencement_note.html_name }}" placeholder="See section 1." value="{{ form.commencement_note.value|default:'' }}">
                 </div>
                 <div class="col-6 form-text text-muted">
-=======
-            <div class="mb-3 row">
-              <label class="col-2 col-form-label">{% trans 'Commencement note' %}</label>
-              <div class="col">
-                <input type="text" class="form-control" id="{{ form.commencement_note.id_for_label }}" name="{{ form.commencement_note.html_name }}" placeholder="See section 1." value="{{ form.commencement_note.value|default:'' }}">
-                <div class="form-text text-muted">
->>>>>>> 05d42d0e
                   {% trans "When the commencement date is open to interpretation, give a reference to a provision of this or a commencing work for added context." %}
                 </div>
               </div>
@@ -610,26 +352,11 @@
       </div>
     {% endblock work-form-commencement %}
 
-<<<<<<< HEAD
     {% block work-form-repeal %}
       <div class="card mb-3" id="repeal">
         <div class="card-body">
           <div id="work-form-repeal">
             {% include 'indigo_api/_work_repeal_form.html' %}
-=======
-    <div class="card mb-3" id="key-dates">
-      <h5 class="card-header">{% trans 'Key dates' %}</h5>
-      <div class="card-body">
-        <div class="row">
-          <div class="mb-3 col-md-4">
-            <label for="{{ form.assent_date.id_for_label }}">{% trans 'Assent date' %}</label>
-            <input type="date" class="form-control" id="{{ form.assent_date.id_for_label }}"
-                   name="{{ form.assent_date.html_name }}"
-                   value="{{ form.assent_date.value|date:"Y-m-d"|default:'' }}">
-            <div class="form-text text-muted">
-              {% trans 'Date when approved by the responsible authority.' %}
-            </div>
->>>>>>> 05d42d0e
           </div>
         </div>
       </div>
@@ -638,14 +365,9 @@
     <div class="card mb-3">
       <div class="card-body">
 
-<<<<<<< HEAD
-        <div class="form-group row">
+        <div class="row mb-3">
           <label for="{{ form.as_at_date_override.id_for_label }}" class="col-2 col-form-label">{{ form.as_at_date_override.label }}</label>
           <div class="col-4">
-=======
-          <div class="mb-3 col-md-4">
-            <label for="{{ form.as_at_date_override.id_for_label }}">{{ form.as_at_date_override.label }}</label>
->>>>>>> 05d42d0e
             <input type="date" class="form-control" id="{{ form.as_at_date_override.id_for_label }}"
                    name="{{ form.as_at_date_override.html_name }}"
                    value="{{ form.as_at_date_override.value|default_if_none:''|stringformat:'s' }}">
@@ -664,20 +386,11 @@
           {% endif %}
         </div>
 
-<<<<<<< HEAD
         <hr>
 
         <div class="form-group row">
           <label for="{{ form.consolidation_note_override.id_for_label }}" class="col-2 col-form-label">{{ form.consolidation_note_override.label }}</label>
           <div class="col">
-=======
-    <div class="card mb-3" id="consolidation-note">
-      <h5 class="card-header">{% trans 'Consolidation note' %}</h5>
-      <div class="card-body">
-        <div class="row">
-          <div class="mb-3 col-md-4">
-            <label for="{{ form.consolidation_note_override.id_for_label }}">{{ form.consolidation_note_override.label }}</label>
->>>>>>> 05d42d0e
             <input type="text" class="form-control" id="{{ form.consolidation_note_override.id_for_label }}" placeholder="{{ place.settings.consolidation_note|default:'' }}" name="{{ form.consolidation_note_override.html_name }}" value="{{ form.consolidation_note_override.value|default_if_none:'' }}">
             <p class="form-text text-muted">
               {% blocktrans trimmed with name=place.name %}
@@ -694,20 +407,11 @@
           </div>
         {% endif %}
 
-<<<<<<< HEAD
         <hr>
 
-        <div class="form-group row">
+        <div class="row mb-3">
           <label for="{{ form.disclaimer.id_for_label }}" class="col-2 col-form-label">{{ form.disclaimer.label }}</label>
           <div class="col">
-=======
-    <div class="card mb-3" id="disclaimer">
-      <h5 class="card-header">{% trans 'Disclaimer' %}</h5>
-      <div class="card-body">
-        <div class="row">
-          <div class="mb-3 col-md-4">
-            <label for="{{ form.disclaimer.id_for_label }}">{{ form.disclaimer.label }}</label>
->>>>>>> 05d42d0e
             <input type="text" class="form-control" id="{{ form.disclaimer.id_for_label }}" name="{{ form.disclaimer.html_name }}" value="{{ form.disclaimer.value|default:'' }}">
             <p class="form-text text-muted">
               {% trans 'Disclaimer for this work; it will be shown on all expressions.' %}
@@ -726,23 +430,16 @@
     </div>
 
     {% block work-form-place %}
-<<<<<<< HEAD
-      <button type="button" class="btn btn-primary mb-3" data-target="#place-form" data-toggle="collapse">
+      <button type="button" class="btn btn-primary mb-3" data-bs-target="#place-form" data-bs-toggle="collapse">
         {% trans 'Change country or locality' %}...
       </button>
-=======
-    <button type="button" class="btn btn-primary mb-3" data-bs-target="#place-form" data-bs-toggle="collapse">
-      {% trans 'Change country or locality' %}...
-    </button>
->>>>>>> 05d42d0e
 
       <div class="card mb-3 collapse" id="place-form">
         <h5 class="card-header">{% trans 'Country and locality (advanced)' %}</h5>
         <div class="card-body">
 
-<<<<<<< HEAD
-          <div class="form-row">
-            <div class="form-group col-4">
+          <div class="row">
+            <div class="col-4 mb-3">
               <label for="{{ form.country.id_for_label }}" class="required">{{ form.country.label }}</label>
               <select
                   hx-trigger="change"
@@ -756,23 +453,6 @@
                 {% endfor %}
               </select>
             </div>
-=======
-        <div class="row">
-          <div class="mb-3 col-4">
-            <label for="{{ form.country.id_for_label }}" class="required">{{ form.country.label }}</label>
-            <select
-                hx-trigger="change"
-                hx-target=".locality-options"
-                hx-swap="outerHTML"
-                hx-post="{% url 'work_form_locality' country.code %}"
-                id="{{ form.country.id_for_label }}"
-                class="form-control" name="{{ form.country.html_name }}">
-              {% for opt in form.country %}
-                {{ opt }}
-              {% endfor %}
-            </select>
-          </div>
->>>>>>> 05d42d0e
 
             {% include 'indigo_api/_work_form_locality.html' %}
 
