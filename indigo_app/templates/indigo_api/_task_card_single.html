{% load humanize indigo_app account i18n %}

<div class="card mb-3 task-list-card {% if task_border %} task-border-{{ task.state }} {% endif %}" id="task-{{ task.id }}">
  <div class="card-body">
    <!-- Workflow controls -->
    {% if workflow_controls %}
      <form method="POST">
        {% csrf_token %}

        <div class="dropdown float-right">
          <button class="btn btn-link btn-sm dropdown-toggle" type="button" data-bs-toggle="dropdown"></button>
          <div class="dropdown-menu">
            {% if task.state == 'open' and task.submit_task_permission %}
              <button type="submit"
                      class="dropdown-item"
                      formaction="{% url 'submit_task' place=task.place.place_code pk=task.pk %}?next={{ request.get_full_path|urlencode }}"
                      data-confirm="{{ task.submission_message }}">
                {% trans 'Submit for review' %}
              </button>
            {% endif %}
            {% if task.state == 'pending_review' and task.unsubmit_task_permission %}
              <button type="submit"
                      class="dropdown-item"
                      formaction="{% url 'unsubmit_task' place=task.place.place_code pk=task.pk %}?next={{ request.get_full_path|urlencode }}"
                      data-confirm="{% trans 'Are you sure you want to request changes to this task?' %}">
                {% trans 'Request changes' %}
              </button>
            {% endif %}
            {% if task.state == 'pending_review' and task.close_task_permission %}
              <button type="submit"
                      class="dropdown-item"
                      formaction="{% url 'close_task' place=task.place.place_code pk=task.pk %}?next={{ request.get_full_path|urlencode }}"
                      data-confirm="{% trans 'Are you sure you want to approve this task?' %}">
                {% trans 'Approve' %}
              </button>
            {% endif %}
            {% if workflow.pk %}
              <button type="submit"
                      class="dropdown-item"
                      formaction="{% url 'workflow_remove_task' place=task.place.place_code pk=workflow.pk task_pk=task.pk %}"
                      data-confirm="{% trans 'Are you sure you want to remove this task?' %}">
                {% trans 'Remove from project' %}
              </button>
            {% endif %}
          </div>
      </div>
    </form>
    {% endif %}

    <!-- card heading -->
    <div class="d-flex align-items-center justify-content-between mb-1">
      <div class="small text-muted">
        {% if perms.indigo_api.change_task and task.is_open and selectable %}
          <label class="mb-0 font-weight-normal c-pointer">
            <input type="checkbox" name="tasks" value="{{ task.id }}" form="bulk-task-update-form">
            #{{ task.id }}
          </label>
        {% else %}
          #{{ task.id }}
        {% endif %}
        {% if task.changes_requested %}
          <span class="badge text-bg-secondary bg-pending_review ms-1">{% trans 'Changes requested' %}</span>
        {% endif %}
      </div>
      <div>
        {% if icon %}
        <i class="fas fa-fw task-icon-{{ task.state }} text-{{ task.state }} small"></i>
        {% endif %}
      </div>
    </div>

    <!-- task title -->
    <a href="{% url 'task_detail' place=task.place.place_code pk=task.pk %}" class="d-block mb-1">{{ task.title }}</a>

    <div class="d-flex justify-content-between">
      <div>
        <!-- task document -->
        {% if task.document %}
        <div>
          <a href="{% url 'document' doc_id=task.document.id %}" class="text-muted d-block mb-1"
             data-popup-url="{% url 'document_popup' doc_id=task.document.id %}">{{ task.document.title }}
          @ {{ task.document.expression_date|date:'Y-m-d' }} · {{ task.document.language }}</a>
          <span class="text-muted d-block mb-1">{{ task.work.frbr_uri }}</span>
        </div>
        {% elif task.work %}
        <div>
          <a href="{% url 'work' frbr_uri=task.work.frbr_uri %}" class="text-muted d-block mb-1"
          data-popup-url="{% url 'work_popup' frbr_uri=task.work.frbr_uri %}">{{ task.work.title }}</a>
          <span class="text-muted d-block mb-1">{{ task.work.frbr_uri }}</span>
        </div>
        {% endif %}

        <!-- task label -->
        {% for label in task.labels.all %}
          <span class="badge text-bg-secondary mb-1" title="{{ label.description }}">{{ label.title }}</span>
        {% endfor %}


        {% if assigned and task.assigned_to %}
          <div>
            <i class="fas fa-user-tag fa-xs text-{{ task.state }}" title="{% trans 'Assigned to' %}"></i>
            <small class="text-muted">{% user_profile task.assigned_to %}</small>
          </div>
      {% endif %}

      {% if assign_controls %}
        {% if assigned and task.assigned_to %}
          <div class="mb-1">
            <!-- assign button-->
            {% if assign_button and perms.indigo_api.change_task %}
              <form method="POST" class="assign-task-form" action="{% url 'assign_task' place=task.place.place_code pk=task.pk %}?next={{ request.get_full_path|urlencode }}#task-{{ task.id }}">
              {% csrf_token %}

                <div class="dropdown">
<<<<<<< HEAD
                  <button class="btn btn-outline-danger btn-sm mt-2 dropdown-toggle" type="button" id="unassignDropdownMenuButton" data-bs-toggle="dropdown" aria-haspopup="true" aria-expanded="false">
=======
                  <button class="btn btn-outline-danger btn-sm mt-2 dropdown-toggle" type="button"
                          data-toggle="dropdown"
                          hx-trigger="click once"
                          hx-get="{% url 'assign_task_to' place=place.place_code pk=task.pk %}"
                          hx-target="next .dropdown-menu"
                          hx-swap="beforeend">
>>>>>>> 898eb719
                    {% trans 'Reassign' %}
                  </button>
                  <div class="dropdown-menu">
                    <button class="dropdown-item mb-1" type="submit" data-confirm="{% trans 'Are you sure you want to unassign this task?' %}" formaction="{% url 'unassign_task' place=task.place.place_code pk=task.pk %}?next={{ request.get_full_path|urlencode }}#task-{{ task.id }}">
                      {% trans 'Unassign' %}
                    </button>
                    <div class="dropdown-divider"></div>
                  </div>
                </div>
              </form>
            {% endif %}
          </div>
        {% elif task.state == 'open' or task.state == 'pending_review' %}
          {% if perms.indigo_api.change_task %}
            <form method="POST" class="assign-task-form" action="{% url 'assign_task' place=task.place.place_code pk=task.pk %}?next={{ request.get_full_path|urlencode }}#task-{{ task.id }}">
            {% csrf_token %}
              <div class="dropdown">
<<<<<<< HEAD
                <button class="btn btn-outline-primary mt-2 btn-sm dropdown-toggle" type="button" id="dropdownMenuButton" data-bs-toggle="dropdown" aria-haspopup="true" aria-expanded="false">
=======
                <button class="btn btn-outline-primary btn-sm mt-2 dropdown-toggle" type="button"
                        data-toggle="dropdown"
                        hx-trigger="click once"
                        hx-get="{% url 'assign_task_to' place=place.place_code pk=task.pk %}"
                        hx-target="next .dropdown-menu">
>>>>>>> 898eb719
                  {% trans 'Assign to' %}
                </button>
                <div class="dropdown-menu"><div class="dropdown-item">...</div></div>
              </div>
            </form>
          {% endif %}
        {% endif %}
      {% endif %}

        {% if approved and task.reviewed_by_user %}
          <div class="mb-1">
            <i class="fas fa-user-check fa-xs task-icon-assignee text-success" title="{% trans 'Approved by' %}"></i>
            <small class="text-muted">{% user_profile task.reviewed_by_user %}</small>
          </div>
        {% endif %}

        {% if submitted_by_user and task.submitted_by_user and task.state == 'pending_review' %}
          <div>
            <i class="fas fa-user-edit fa-xs task-icon-assignee" title="{% trans 'Submitted by' %}"></i>
            <small class="text-muted">{% user_profile task.submitted_by_user %}</small>
          </div>
        {% endif %}
      </div>

      {% block task-badges %}
      {% endblock %}
    </div>
  </div>
</div><|MERGE_RESOLUTION|>--- conflicted
+++ resolved
@@ -112,16 +112,12 @@
               {% csrf_token %}
 
                 <div class="dropdown">
-<<<<<<< HEAD
-                  <button class="btn btn-outline-danger btn-sm mt-2 dropdown-toggle" type="button" id="unassignDropdownMenuButton" data-bs-toggle="dropdown" aria-haspopup="true" aria-expanded="false">
-=======
                   <button class="btn btn-outline-danger btn-sm mt-2 dropdown-toggle" type="button"
-                          data-toggle="dropdown"
+                          data-bs-toggle="dropdown"
                           hx-trigger="click once"
                           hx-get="{% url 'assign_task_to' place=place.place_code pk=task.pk %}"
                           hx-target="next .dropdown-menu"
                           hx-swap="beforeend">
->>>>>>> 898eb719
                     {% trans 'Reassign' %}
                   </button>
                   <div class="dropdown-menu">
@@ -139,15 +135,11 @@
             <form method="POST" class="assign-task-form" action="{% url 'assign_task' place=task.place.place_code pk=task.pk %}?next={{ request.get_full_path|urlencode }}#task-{{ task.id }}">
             {% csrf_token %}
               <div class="dropdown">
-<<<<<<< HEAD
-                <button class="btn btn-outline-primary mt-2 btn-sm dropdown-toggle" type="button" id="dropdownMenuButton" data-bs-toggle="dropdown" aria-haspopup="true" aria-expanded="false">
-=======
                 <button class="btn btn-outline-primary btn-sm mt-2 dropdown-toggle" type="button"
-                        data-toggle="dropdown"
+                        data-bs-toggle="dropdown"
                         hx-trigger="click once"
                         hx-get="{% url 'assign_task_to' place=place.place_code pk=task.pk %}"
                         hx-target="next .dropdown-menu">
->>>>>>> 898eb719
                   {% trans 'Assign to' %}
                 </button>
                 <div class="dropdown-menu"><div class="dropdown-item">...</div></div>
