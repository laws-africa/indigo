from django import forms

from indigo_api.models import Country
from indigo_social.models import UserProfile
from indigo_social.badges import badges


class UserProfileForm(forms.ModelForm):

    first_name = forms.CharField(label='First name')
    last_name = forms.CharField(label='Last name')
    country = forms.ModelChoiceField(required=True, queryset=Country.objects, label='Country', empty_label=None)

    class Meta:
        model = UserProfile
        fields = (
            # personal info (also includes first_name and last_name)
            'profile_photo',
            'bio',
            # work
            'organisations',
            'skills',
            'qualifications',
            'specialisations',
            'areas_of_law',
            # social
            'twitter_username',
            'linkedin_profile',
        )

    def clean_twitter_username(self):
        if self.cleaned_data['twitter_username']:
            twitter_username = self.cleaned_data['twitter_username'].strip('@')
            return twitter_username

    def save(self, commit=True):
        super(UserProfileForm, self).save()
        self.instance.user.first_name = self.cleaned_data['first_name']
        self.instance.user.last_name = self.cleaned_data['last_name']
<<<<<<< HEAD
        self.instance.user.save()


def badge_choices():
    return [(b.slug, '%s - %s' % (b.name, b.description)) for b in badges.registry.itervalues()]


class AwardBadgeForm(forms.Form):
    badge = forms.ChoiceField(choices=badge_choices)
    next = forms.CharField(required=False)

    def actual_badge(self):
        return badges.registry.get(self.cleaned_data.get('badge'))
=======
        self.instance.user.editor.country = self.cleaned_data['country']
        self.instance.user.editor.save()
        self.instance.user.save()
>>>>>>> 35dbc55d
<|MERGE_RESOLUTION|>--- conflicted
+++ resolved
@@ -37,7 +37,8 @@
         super(UserProfileForm, self).save()
         self.instance.user.first_name = self.cleaned_data['first_name']
         self.instance.user.last_name = self.cleaned_data['last_name']
-<<<<<<< HEAD
+        self.instance.user.editor.country = self.cleaned_data['country']
+        self.instance.user.editor.save()
         self.instance.user.save()
 
 
@@ -50,9 +51,4 @@
     next = forms.CharField(required=False)
 
     def actual_badge(self):
-        return badges.registry.get(self.cleaned_data.get('badge'))
-=======
-        self.instance.user.editor.country = self.cleaned_data['country']
-        self.instance.user.editor.save()
-        self.instance.user.save()
->>>>>>> 35dbc55d
+        return badges.registry.get(self.cleaned_data.get('badge'))