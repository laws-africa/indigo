--- conflicted
+++ resolved
@@ -35,24 +35,17 @@
             <a href="{% url 'place_works' place=place.place_code %}?taxonomy_topic={{ topic.slug }}">{{ topic }}</a>
           </div>
         {% endfor %}
-<<<<<<< HEAD
-      </div>
-    </div>
-  {% endif %}
-{% endwith %}
-
-<div class="mt-2">
-  <button
-    class="btn btn-outline-primary"
-    hx-get="{% url 'work_edit_modal' work.frbr_uri %}"
-    hx-target="#work-edit-modal"
-    data-toggle="modal"
-    data-target="#work-edit-modal"
-  >{% trans "Edit" %}</button>
-</div>
-=======
       </dd>
     {% endif %}
   {% endwith %}
-</dl>
->>>>>>> 566c45cb
+
+  <div class="mt-2">
+    <button
+        class="btn btn-outline-primary"
+        hx-get="{% url 'work_edit_modal' work.frbr_uri %}"
+        hx-target="#work-edit-modal"
+        data-toggle="modal"
+        data-target="#work-edit-modal"
+    >{% trans "Edit" %}</button>
+  </div>
+</dl>