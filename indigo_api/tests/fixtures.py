# -*- coding: utf-8 -*

DOCUMENT_FIXTURE = """<?xml version="1.0"?>
<akomaNtoso xmlns="http://docs.oasis-open.org/legaldocml/ns/akn/3.0">
  <act contains="originalVersion">
    <meta>
      <identification source="">
        <FRBRWork>
          <FRBRthis value="/akn/za/act/1900/1/!main"/>
          <FRBRuri value="/akn/za/act/1900/1"/>
          <FRBRalias value="Untitled"/>
          <FRBRdate date="1900-01-01" name="Generation"/>
          <FRBRauthor href="#council" as="#author"/>
          <FRBRcountry value="za"/>
        </FRBRWork>
        <FRBRExpression>
          <FRBRthis value="/akn/za/act/1900/1/eng@/!main"/>
          <FRBRuri value="/akn/za/act/1900/1/eng@"/>
          <FRBRdate date="1900-01-01" name="Generation"/>
          <FRBRauthor href="#council" as="#author"/>
          <FRBRlanguage language="eng"/>
        </FRBRExpression>
        <FRBRManifestation>
          <FRBRthis value="/akn/za/act/1900/1/eng@/!main"/>
          <FRBRuri value="/akn/za/act/1900/1/eng@"/>
          <FRBRdate date="1900-01-01" name="Generation"/>
          <FRBRauthor href="#council" as="#author"/>
        </FRBRManifestation>
      </identification>
      <publication date="2005-07-24" name="Province of Western Cape: σπαθιοῦ Gazette" number="6277" showAs="Province of Western Cape: Provincial Gazette"/>
    </meta>
    <body>
      %s
    </body>
  </act>
</akomaNtoso>
"""

BODY_FIXTURE = """
<body>
  <section eId="sec_1">
    <content>
      <p>%s</p>
    </content>
  </section>
</body>
"""

COMPONENT_FIXTURE = """<?xml version="1.0" encoding="UTF-8"?>
<akomaNtoso xmlns="http://docs.oasis-open.org/legaldocml/ns/akn/3.0">
  <act contains="originalVersion">
    <meta>
      <identification source="">
        <FRBRWork>
          <FRBRthis value="/akn/za/act/1900/1/!main"/>
          <FRBRuri value="/akn/za/act/1900/1"/>
          <FRBRalias value="Untitled"/>
          <FRBRdate date="1900-01-01" name="Generation"/>
          <FRBRauthor href="#council" as="#author"/>
          <FRBRcountry value="za"/>
        </FRBRWork>
        <FRBRExpression>
          <FRBRthis value="/akn/za/act/1900/1/eng@/!main"/>
          <FRBRuri value="/akn/za/act/1900/1/eng@"/>
          <FRBRdate date="1900-01-01" name="Generation"/>
          <FRBRauthor href="#council" as="#author"/>
          <FRBRlanguage language="eng"/>
        </FRBRExpression>
        <FRBRManifestation>
          <FRBRthis value="/akn/za/act/1900/1/eng@/!main"/>
          <FRBRuri value="/akn/za/act/1900/1/eng@"/>
          <FRBRdate date="1900-01-01" name="Generation"/>
          <FRBRauthor href="#council" as="#author"/>
        </FRBRManifestation>
      </identification>
      <publication date="2005-07-24" name="Province of Western Cape: σπαθιοῦ Gazette" number="6277" showAs="Province of Western Cape: Provincial Gazette"/>
    </meta>
    <body>
      <paragraph>
        <content>
          <p>body</p>
        </content>
      </paragraph>
    </body>
<<<<<<< HEAD
    <attachments>
      <attachment id="att_1">
        <doc name="schedule">
          <meta>
            <identification source="#slaw">
              <FRBRWork>
                <FRBRthis value="/akn/za/act/1980/01/!schedule"/>
                <FRBRuri value="/akn/za/act/1980/01"/>
                <FRBRalias value="Schedule"/>
                <FRBRdate date="1980-01-01" name="Generation"/>
                <FRBRauthor href="#council"/>
                <FRBRcountry value="za"/>
              </FRBRWork>
              <FRBRExpression>
                <FRBRthis value="/akn/za/act/1980/01/eng@/!schedule"/>
                <FRBRuri value="/akn/za/act/1980/01/eng@"/>
                <FRBRdate date="1980-01-01" name="Generation"/>
                <FRBRauthor href="#council"/>
                <FRBRlanguage language="eng"/>
              </FRBRExpression>
              <FRBRManifestation>
                <FRBRthis value="/akn/za/act/1980/01/eng@/!schedule"/>
                <FRBRuri value="/akn/za/act/1980/01/eng@"/>
                <FRBRdate date="' + today + '" name="Generation"/>
                <FRBRauthor href="#slaw"/>
              </FRBRManifestation>
            </identification>
          </meta>
          <mainBody>
=======
  </act>
  <components>
    <component eId="component-schedule">
      <doc name="schedule">
        <meta>
          <identification source="#slaw">
            <FRBRWork>
              <FRBRthis value="/akn/za/act/1980/01/schedule"/>
              <FRBRuri value="/akn/za/act/1980/01"/>
              <FRBRalias value="Schedule"/>
              <FRBRdate date="1980-01-01" name="Generation"/>
              <FRBRauthor href="#council"/>
              <FRBRcountry value="za"/>
            </FRBRWork>
            <FRBRExpression>
              <FRBRthis value="/akn/za/act/1980/01/eng@/schedule"/>
              <FRBRuri value="/akn/za/act/1980/01/eng@"/>
              <FRBRdate date="1980-01-01" name="Generation"/>
              <FRBRauthor href="#council"/>
              <FRBRlanguage language="eng"/>
            </FRBRExpression>
            <FRBRManifestation>
              <FRBRthis value="/akn/za/act/1980/01/eng@/schedule"/>
              <FRBRuri value="/akn/za/act/1980/01/eng@"/>
              <FRBRdate date="' + today + '" name="Generation"/>
              <FRBRauthor href="#slaw"/>
            </FRBRManifestation>
          </identification>
        </meta>
        <mainBody>
          <article eId="schedule">
>>>>>>> 798edf74
            %s
          </mainBody>
        </doc>
      </attachment>
    </attachments>
  </act>
</akomaNtoso>
"""


def body_fixture(text):
    return BODY_FIXTURE % text


def document_fixture(text=None, xml=None):
    if text:
        xml = """<section eId="sec_1"><content><p>%s</p></content></section>""" % text

    return DOCUMENT_FIXTURE % xml


def component_fixture(text=None, xml=None):
    if text:
        xml = """<section eId="sec_1"><content><p>%s</p></content></section>""" % text

    return COMPONENT_FIXTURE % xml<|MERGE_RESOLUTION|>--- conflicted
+++ resolved
@@ -82,9 +82,8 @@
         </content>
       </paragraph>
     </body>
-<<<<<<< HEAD
     <attachments>
-      <attachment id="att_1">
+      <attachment eId="att_1">
         <doc name="schedule">
           <meta>
             <identification source="#slaw">
@@ -112,39 +111,6 @@
             </identification>
           </meta>
           <mainBody>
-=======
-  </act>
-  <components>
-    <component eId="component-schedule">
-      <doc name="schedule">
-        <meta>
-          <identification source="#slaw">
-            <FRBRWork>
-              <FRBRthis value="/akn/za/act/1980/01/schedule"/>
-              <FRBRuri value="/akn/za/act/1980/01"/>
-              <FRBRalias value="Schedule"/>
-              <FRBRdate date="1980-01-01" name="Generation"/>
-              <FRBRauthor href="#council"/>
-              <FRBRcountry value="za"/>
-            </FRBRWork>
-            <FRBRExpression>
-              <FRBRthis value="/akn/za/act/1980/01/eng@/schedule"/>
-              <FRBRuri value="/akn/za/act/1980/01/eng@"/>
-              <FRBRdate date="1980-01-01" name="Generation"/>
-              <FRBRauthor href="#council"/>
-              <FRBRlanguage language="eng"/>
-            </FRBRExpression>
-            <FRBRManifestation>
-              <FRBRthis value="/akn/za/act/1980/01/eng@/schedule"/>
-              <FRBRuri value="/akn/za/act/1980/01/eng@"/>
-              <FRBRdate date="' + today + '" name="Generation"/>
-              <FRBRauthor href="#slaw"/>
-            </FRBRManifestation>
-          </identification>
-        </meta>
-        <mainBody>
-          <article eId="schedule">
->>>>>>> 798edf74
             %s
           </mainBody>
         </doc>
