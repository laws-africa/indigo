import re

<<<<<<< HEAD
from cobalt import Act
=======
from indigo.xmlutils import rewrite_ids
>>>>>>> 36a653f1


class AKNMigration(object):
    def migrate_document(self, document):
        return self.migrate_act(document.doc)


class ScheduleArticleToHcontainer(AKNMigration):
    """ Change from using article as the main schedule container
    to using hcontainer.

    Migrates:

        <mainBody>
          <article id="schedule2">
            <heading>BY-LAWS REPEALED BY SECTION 99</heading>
            <paragraph id="schedule2.paragraph-0">

    to:

        <mainBody>
          <hcontainer id="schedule2" name="schedule">
            <heading>Schedule 2</heading>
            <subeading>BY-LAWS REPEALED BY SECTION 99</subeading>
            <paragraph id="schedule2.paragraph-0">
    """
    def migrate_act(self, act):
        changed = False

        for article in act.root.xpath('//a:mainBody/a:article', namespaces={'a': act.namespace}):
            changed = True

            # change to hcontainer
            article.tag = '{%s}hcontainer' % act.namespace
            article.set('name', 'schedule')

            # make heading a subheading
            try:
                heading = article.heading
                heading.tag = '{%s}subheading' % act.namespace
            except AttributeError:
                pass

            # add a new heading
            alias = article.getparent().getparent().meta.identification.FRBRWork.FRBRalias.get('value')
            heading = act.maker.heading(alias)
            article.insert(0, heading)

        return changed


class FixSignificantWhitespace(AKNMigration):
    """ Strip unnecessary whitespace from p, heading, subheading and listIntroduction
    elements.

    In the past, we pretty-printed our XML which introduced meaningful whitespace. This
    migration removes it.
    """
    def migrate_document(self, document):
        xml = self.strip_whitespace(document.document_xml)
        if xml != document.document_xml:
            document.reset_xml(xml, from_model=True)
            return True

    def strip_whitespace(self, xml):
        opening = re.compile(r'<(p|heading|subheading|listIntroduction)>\n\s+<')
        xml = opening.sub('<\\1><', xml)

        closing = re.compile(r'\s*\n\s+</(p|heading|subheading|listIntroduction)>')
        xml = closing.sub('</\\1>', xml)

        return xml


class UpdateAKNNamespace:
    """ Update all instances of:
    <akomaNtoso xmlns="http://www.akomantoso.org/2.0" xsi:schemaLocation="http://www.akomantoso.org/2.0 akomantoso20.xsd" xmlns:xsi="http://www.w3.org/2001/XMLSchema-instance">
    to
    <akomaNtoso xmlns="http://docs.oasis-open.org/legaldocml/ns/akn/3.0">
    """
    def update_namespace(self, xml):
        xml = xml.replace(
            ' xsi:schemaLocation="http://www.akomantoso.org/2.0 akomantoso20.xsd"',
            "",
            1)\
            .replace(
            ' xmlns:xsi="http://www.w3.org/2001/XMLSchema-instance"',
            "",
            1)\
            .replace(
            'xmlns="http://www.akomantoso.org/2.0"',
            'xmlns="http://docs.oasis-open.org/legaldocml/ns/akn/3.0"',
            1)

        return xml


<<<<<<< HEAD
class AKNeId:
    """ In a document's XML, translate existing `id` attributes to `eId`
    and follow the new naming and numbering convention
    e.g. "sec_2" instead of "section-2"
    """
    basic_replacements = {
        # TODO: make sure all have been added
        # TODO: add a test for each type
        "chapter": (r"\bchapter-", "chp_"),
        "part": (r"\bpart-", "part_"),
        "subpart": (r"\bsubpart-", "subpart_"),
        "section": (r"\bsection-", "sec_"),
        "paragraph": (r"\bparagraph-", "para_"),
        "article": (r"\barticle-", "article_"),
        "table": (r"\btable(?=\d)", "table_"),
        "blockList": (r"\blist(?=\d)", "list_"),
    }

    def update_xml(self, xml):
        """ Update the xml,
            - first by updating the values of `id` attributes as necessary,
            - and then by replacing all `id`s with `eId`s
        """
        doc = Act(xml)
        self.namespace = doc.namespace

        # basic replacements, e.g. "chapter-" to "chap_"
        for element, patterns in self.basic_replacements.items():
            for node in doc.root.xpath(f"//a:{element}", namespaces={"a": self.namespace}):
                old_id = node.get("id")
                new_id = re.sub(re.compile(patterns[0]), patterns[1], old_id)
                node.set("id", new_id)
                self.update_prefixes(node, old_id, new_id)

        # more complex replacements
        # TODO: simplify the two below (they're very similar)
        # subsections
        for node in doc.root.xpath("//a:subsection", namespaces={"a": self.namespace}):
            old_id = node.get("id")
            # e.g. sec_3a.2A.4.1 --> sec_3a.subsec_2A-4-1
            old_pattern = re.compile(r"^(?P<pre>[^.]+)(?P<post>(\.\d[\dA-Za-z]*)+)")
            match = old_pattern.search(old_id)
            num = (match.group("post").lstrip(".")).replace(".", "-")
            new_id = f"{match.group('pre')}.subsec_{num}"
            node.set("id", new_id)
            self.update_prefixes(node, old_id, new_id)

        # items
        for node in doc.root.xpath("//a:item", namespaces={"a": self.namespace}):
            old_id = node.get("id")
            # e.g. sec_3a.subsec_2-4-1.list_0.b --> sec_3a.subsec_2-4-1.list_0.item_b
            # e.g. sec_3a.subsec_2-4-1.list_0.3.1 --> sec_3a.subsec_2-4-1.list_0.item_3-1
            # or sec_4.subsec_4.list_0.item_c.list_0.i --> sec_4.subsec_4.list_0.item_c.list_0.item_i
            old_pattern = re.compile(r"""
                ^(?P<pre>([^.]+\.)+list_\d+)
                (?P<post>(\.[\da-zA-Z]+)+)$""", re.X)
            match = old_pattern.search(old_id)
            num = (match.group("post").lstrip(".")).replace(".", "-")
            new_id = f"{match.group('pre')}.item_{num}"
            node.set("id", new_id)
            self.update_prefixes(node, old_id, new_id)

        # finally
        # "." separators
        for node in doc.root.xpath("//a:*[@id]", namespaces={"a": self.namespace}):
            old_id = node.get("id")
            if "." in old_id:
                node.set("id", re.sub(r"\.", "__", old_id))

        # replace all `id`s with `eId`s
        for node in doc.root.xpath("//a:*[@id]", namespaces={"a": self.namespace}):
            node.set("eId", node.get("id"))
            del node.attrib["id"]

        return doc.to_xml().decode("utf-8")

    def update_prefixes(self, node, old_id_prefix, new_id_prefix):
        for child in node.xpath(".//a:*[@id]", namespaces={"a": self.namespace}):
            child.set("id", re.sub(rf"^{old_id_prefix}", new_id_prefix, child.get("id")))
=======
class UnnumberedParagraphsToHcontainer(AKNMigration):
    """ Update all instances un-numbered paragraphs to hcontainers. Slaw generates these when
    a block of text is encountered in a hierarchical element.

    This ALSO changes the id of the element to match AKN 3 styles, but using the id attribute (not eId)

    <paragraph id="section-1.paragraph0">
      <content>
        <p>text</p>
      </content>
    </paragraph>

    becomes

    <hcontainer id="section-1.hcontainer_0">
      <content>
        <p>text</p>
      </content>
    </hcontainer>
    """
    def migrate_act(self, act):
        for para in act.root.xpath('//a:paragraph[not(a:num)]', namespaces={'a': act.namespace}):
            para.tag = f'{{{act.namespace}}}hcontainer'
            # new id is based on the number of preceding hcontainer siblings
            num = len(para.xpath('preceding-sibling::a:hcontainer', namespaces={'a': act.namespace})) + 1
            old_id = para.get('id')
            new_id = re.sub('paragraph(\d+)$', f'hcontainer_{num}', old_id)
            rewrite_ids(para, old_id, new_id)
>>>>>>> 36a653f1
<|MERGE_RESOLUTION|>--- conflicted
+++ resolved
@@ -1,10 +1,8 @@
 import re
 
-<<<<<<< HEAD
 from cobalt import Act
-=======
+
 from indigo.xmlutils import rewrite_ids
->>>>>>> 36a653f1
 
 
 class AKNMigration(object):
@@ -102,7 +100,36 @@
         return xml
 
 
-<<<<<<< HEAD
+class UnnumberedParagraphsToHcontainer(AKNMigration):
+    """ Update all instances un-numbered paragraphs to hcontainers. Slaw generates these when
+    a block of text is encountered in a hierarchical element.
+
+    This ALSO changes the id of the element to match AKN 3 styles, but using the id attribute (not eId)
+
+    <paragraph id="section-1.paragraph0">
+      <content>
+        <p>text</p>
+      </content>
+    </paragraph>
+
+    becomes
+
+    <hcontainer id="section-1.hcontainer_0">
+      <content>
+        <p>text</p>
+      </content>
+    </hcontainer>
+    """
+    def migrate_act(self, act):
+        for para in act.root.xpath('//a:paragraph[not(a:num)]', namespaces={'a': act.namespace}):
+            para.tag = f'{{{act.namespace}}}hcontainer'
+            # new id is based on the number of preceding hcontainer siblings
+            num = len(para.xpath('preceding-sibling::a:hcontainer', namespaces={'a': act.namespace})) + 1
+            old_id = para.get('id')
+            new_id = re.sub('paragraph(\d+)$', f'hcontainer_{num}', old_id)
+            rewrite_ids(para, old_id, new_id)
+
+
 class AKNeId:
     """ In a document's XML, translate existing `id` attributes to `eId`
     and follow the new naming and numbering convention
@@ -181,34 +208,4 @@
 
     def update_prefixes(self, node, old_id_prefix, new_id_prefix):
         for child in node.xpath(".//a:*[@id]", namespaces={"a": self.namespace}):
-            child.set("id", re.sub(rf"^{old_id_prefix}", new_id_prefix, child.get("id")))
-=======
-class UnnumberedParagraphsToHcontainer(AKNMigration):
-    """ Update all instances un-numbered paragraphs to hcontainers. Slaw generates these when
-    a block of text is encountered in a hierarchical element.
-
-    This ALSO changes the id of the element to match AKN 3 styles, but using the id attribute (not eId)
-
-    <paragraph id="section-1.paragraph0">
-      <content>
-        <p>text</p>
-      </content>
-    </paragraph>
-
-    becomes
-
-    <hcontainer id="section-1.hcontainer_0">
-      <content>
-        <p>text</p>
-      </content>
-    </hcontainer>
-    """
-    def migrate_act(self, act):
-        for para in act.root.xpath('//a:paragraph[not(a:num)]', namespaces={'a': act.namespace}):
-            para.tag = f'{{{act.namespace}}}hcontainer'
-            # new id is based on the number of preceding hcontainer siblings
-            num = len(para.xpath('preceding-sibling::a:hcontainer', namespaces={'a': act.namespace})) + 1
-            old_id = para.get('id')
-            new_id = re.sub('paragraph(\d+)$', f'hcontainer_{num}', old_id)
-            rewrite_ids(para, old_id, new_id)
->>>>>>> 36a653f1
+            child.set("id", re.sub(rf"^{old_id_prefix}", new_id_prefix, child.get("id")))