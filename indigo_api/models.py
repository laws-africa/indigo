--- conflicted
+++ resolved
@@ -942,7 +942,7 @@
     def place_code(self):
         return self.country.code + '-' + self.locality.code if self.locality else self.country.code
 
-<<<<<<< HEAD
+
     def clean(self):
         # enforce that any work and/or document are for the correct place
         if self.document and self.document.work != self.work:
@@ -950,7 +950,7 @@
 
         if self.work and (self.work.country != self.country or self.work.locality != self.locality):
             self.work = None
-=======
+
     # submit for review
     def may_submit(self, view):
         return view.request.user.editor.has_country_permission(view.country) and view.request.user.has_perm('indigo_api.submit_task')
@@ -998,7 +998,7 @@
     @transition(field=state, source=['pending_review'], target='done', permission=may_close)
     def close(self):
         pass
->>>>>>> b56b2915
+
 
 
 class Workflow(models.Model):
