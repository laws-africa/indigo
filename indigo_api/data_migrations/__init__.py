--- conflicted
+++ resolved
@@ -130,87 +130,6 @@
             rewrite_ids(para, old_id, new_id)
 
 
-<<<<<<< HEAD
-class AKNeId:
-    """ In a document's XML, translate existing `id` attributes to `eId`
-    and follow the new naming and numbering convention
-    e.g. "sec_2" instead of "section-2"
-    """
-    basic_replacements = {
-        # TODO: make sure all have been added
-        # TODO: add a test for each type
-        "chapter": (r"\bchapter-", "chp_"),
-        "part": (r"\bpart-", "part_"),
-        "subpart": (r"\bsubpart-", "subpart_"),
-        "section": (r"\bsection-", "sec_"),
-        "paragraph": (r"\bparagraph-", "para_"),
-        "article": (r"\barticle-", "article_"),
-        "table": (r"\btable(?=\d)", "table_"),
-        "blockList": (r"\blist(?=\d)", "list_"),
-    }
-
-    def update_xml(self, xml):
-        """ Update the xml,
-            - first by updating the values of `id` attributes as necessary,
-            - and then by replacing all `id`s with `eId`s
-        """
-        doc = Act(xml)
-        self.namespace = doc.namespace
-
-        # basic replacements, e.g. "chapter-" to "chap_"
-        for element, patterns in self.basic_replacements.items():
-            for node in doc.root.xpath(f"//a:{element}", namespaces={"a": self.namespace}):
-                old_id = node.get("id")
-                new_id = re.sub(re.compile(patterns[0]), patterns[1], old_id)
-                node.set("id", new_id)
-                self.update_prefixes(node, old_id, new_id)
-
-        # more complex replacements
-        # TODO: simplify the two below (they're very similar)
-        # subsections
-        for node in doc.root.xpath("//a:subsection", namespaces={"a": self.namespace}):
-            old_id = node.get("id")
-            # e.g. sec_3a.2A.4.1 --> sec_3a.subsec_2A-4-1
-            old_pattern = re.compile(r"^(?P<pre>[^.]+)(?P<post>(\.\d[\dA-Za-z]*)+)")
-            match = old_pattern.search(old_id)
-            num = (match.group("post").lstrip(".")).replace(".", "-")
-            new_id = f"{match.group('pre')}.subsec_{num}"
-            node.set("id", new_id)
-            self.update_prefixes(node, old_id, new_id)
-
-        # items
-        for node in doc.root.xpath("//a:item", namespaces={"a": self.namespace}):
-            old_id = node.get("id")
-            # e.g. sec_3a.subsec_2-4-1.list_0.b --> sec_3a.subsec_2-4-1.list_0.item_b
-            # e.g. sec_3a.subsec_2-4-1.list_0.3.1 --> sec_3a.subsec_2-4-1.list_0.item_3-1
-            # or sec_4.subsec_4.list_0.item_c.list_0.i --> sec_4.subsec_4.list_0.item_c.list_0.item_i
-            old_pattern = re.compile(r"""
-                ^(?P<pre>([^.]+\.)+list_\d+)
-                (?P<post>(\.[\da-zA-Z]+)+)$""", re.X)
-            match = old_pattern.search(old_id)
-            num = (match.group("post").lstrip(".")).replace(".", "-")
-            new_id = f"{match.group('pre')}.item_{num}"
-            node.set("id", new_id)
-            self.update_prefixes(node, old_id, new_id)
-
-        # finally
-        # "." separators
-        for node in doc.root.xpath("//a:*[@id]", namespaces={"a": self.namespace}):
-            old_id = node.get("id")
-            if "." in old_id:
-                node.set("id", re.sub(r"\.", "__", old_id))
-
-        # replace all `id`s with `eId`s
-        for node in doc.root.xpath("//a:*[@id]", namespaces={"a": self.namespace}):
-            node.set("eId", node.get("id"))
-            del node.attrib["id"]
-
-        return doc.to_xml().decode("utf-8")
-
-    def update_prefixes(self, node, old_id_prefix, new_id_prefix):
-        for child in node.xpath(".//a:*[@id]", namespaces={"a": self.namespace}):
-            child.set("id", re.sub(rf"^{old_id_prefix}", new_id_prefix, child.get("id")))
-=======
 class ComponentSchedulesToAttachments(AKNMigration):
     """ Migrates schedules stored as components to attachments, as a child of the act.
 
@@ -280,4 +199,84 @@
 
                 # remove hcontainer
                 att.doc.mainBody.remove(hcontainer)
->>>>>>> 45212a58
+
+
+class AKNeId:
+    """ In a document's XML, translate existing `id` attributes to `eId`
+    and follow the new naming and numbering convention
+    e.g. "sec_2" instead of "section-2"
+    """
+    basic_replacements = {
+        # TODO: make sure all have been added
+        # TODO: add a test for each type
+        "chapter": (r"\bchapter-", "chp_"),
+        "part": (r"\bpart-", "part_"),
+        "subpart": (r"\bsubpart-", "subpart_"),
+        "section": (r"\bsection-", "sec_"),
+        "paragraph": (r"\bparagraph-", "para_"),
+        "article": (r"\barticle-", "article_"),
+        "table": (r"\btable(?=\d)", "table_"),
+        "blockList": (r"\blist(?=\d)", "list_"),
+    }
+
+    def update_xml(self, xml):
+        """ Update the xml,
+            - first by updating the values of `id` attributes as necessary,
+            - and then by replacing all `id`s with `eId`s
+        """
+        doc = Act(xml)
+        self.namespace = doc.namespace
+
+        # basic replacements, e.g. "chapter-" to "chap_"
+        for element, patterns in self.basic_replacements.items():
+            for node in doc.root.xpath(f"//a:{element}", namespaces={"a": self.namespace}):
+                old_id = node.get("id")
+                new_id = re.sub(re.compile(patterns[0]), patterns[1], old_id)
+                node.set("id", new_id)
+                self.update_prefixes(node, old_id, new_id)
+
+        # more complex replacements
+        # TODO: simplify the two below (they're very similar)
+        # subsections
+        for node in doc.root.xpath("//a:subsection", namespaces={"a": self.namespace}):
+            old_id = node.get("id")
+            # e.g. sec_3a.2A.4.1 --> sec_3a.subsec_2A-4-1
+            old_pattern = re.compile(r"^(?P<pre>[^.]+)(?P<post>(\.\d[\dA-Za-z]*)+)")
+            match = old_pattern.search(old_id)
+            num = (match.group("post").lstrip(".")).replace(".", "-")
+            new_id = f"{match.group('pre')}.subsec_{num}"
+            node.set("id", new_id)
+            self.update_prefixes(node, old_id, new_id)
+
+        # items
+        for node in doc.root.xpath("//a:item", namespaces={"a": self.namespace}):
+            old_id = node.get("id")
+            # e.g. sec_3a.subsec_2-4-1.list_0.b --> sec_3a.subsec_2-4-1.list_0.item_b
+            # e.g. sec_3a.subsec_2-4-1.list_0.3.1 --> sec_3a.subsec_2-4-1.list_0.item_3-1
+            # or sec_4.subsec_4.list_0.item_c.list_0.i --> sec_4.subsec_4.list_0.item_c.list_0.item_i
+            old_pattern = re.compile(r"""
+                ^(?P<pre>([^.]+\.)+list_\d+)
+                (?P<post>(\.[\da-zA-Z]+)+)$""", re.X)
+            match = old_pattern.search(old_id)
+            num = (match.group("post").lstrip(".")).replace(".", "-")
+            new_id = f"{match.group('pre')}.item_{num}"
+            node.set("id", new_id)
+            self.update_prefixes(node, old_id, new_id)
+
+        # finally
+        # "." separators
+        for node in doc.root.xpath("//a:*[@id]", namespaces={"a": self.namespace}):
+            old_id = node.get("id")
+            if "." in old_id:
+                node.set("id", re.sub(r"\.", "__", old_id))
+
+        # replace all `id`s with `eId`s
+        for node in doc.root.xpath("//a:*[@id]", namespaces={"a": self.namespace}):
+            node.set("eId", node.get("id"))
+            del node.attrib["id"]
+
+        return doc.to_xml().decode("utf-8")
+
+    def update_prefixes(self, node, old_id_prefix, new_id_prefix):
+        for child in node.xpath(".//a:*[@id]", namespaces={"a": self.namespace}):
+            child.set("id", re.sub(rf"^{old_id_prefix}", new_id_prefix, child.get("id")))