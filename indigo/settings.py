"""
Django settings for indigo project.

For more information on this file, see
https://docs.djangoproject.com/en/3.2/topics/settings/

For the full list of settings and their values, see
https://docs.djangoproject.com/en/3.2/ref/settings/
"""
import os
import logging

from django.utils.translation import gettext_lazy as _
import sentry_sdk
from sentry_sdk.integrations.django import DjangoIntegration
from sentry_sdk.integrations.logging import LoggingIntegration

# Build paths inside the project like this: os.path.join(BASE_DIR, ...)
BASE_DIR = os.path.dirname(os.path.dirname(__file__))


# Quick-start development settings - unsuitable for production
# See https://docs.djangoproject.com/en/1.7/howto/deployment/checklist/

# SECURITY WARNING: don't run with debug turned on in production!
DEBUG = os.environ.get('DJANGO_DEBUG', 'true') == 'true'

# SECURITY WARNING: keep the secret key used in production secret!
if DEBUG:
    SECRET_KEY = 'j5ikpmmn&1hce#&_8!p)mx5y&*)m$1slu_8!@c1w@%)+_+dxy&'
else:
    SECRET_KEY = os.environ.get('DJANGO_SECRET_KEY')


ALLOWED_HOSTS = ['*']


# Application definition

INSTALLED_APPS = (
    # Indigo local traditions
    'indigo_za',

    # Indigo social
    'indigo_social',
    'pinax.badges',

    # the Indigo act resolver
    'indigo_resolver',

    # the Indigo editor application
    'indigo_app',
    # the Indigo published content API
    'indigo_content_api',
    # the Indigo API
    'indigo_api',

    # Indigo metrics and stats
    'indigo_metrics',

    # base indigo installation
    'indigo',

    'background_task',
    'actstream',

    'allauth',
    'allauth.account',
    'allauth.socialaccount',
    # installations should include social account providers, such as
    # allauth.socialaccount.providers.google
    'captcha',

    'django.contrib.sites',
    'django.contrib.admin',
    'django.contrib.auth',
    'django.contrib.contenttypes',
    'django.contrib.sessions',
    'django.contrib.messages',
    'django.contrib.staticfiles',
    'django.contrib.humanize',
    'sass_processor',
    'pipeline',
    'rest_framework',
    'rest_framework.authtoken',
    'django_filters',

    # required by the Indigo API
    'countries_plus',
    'languages_plus',
    'storages',
    'reversion',
    'ckeditor',
    'corsheaders',

    # required for commenting on tasks
    'django_comments',
)

MIDDLEWARE = (
    'django.middleware.security.SecurityMiddleware',
    'django.contrib.sessions.middleware.SessionMiddleware',
    'django.middleware.locale.LocaleMiddleware',
    'corsheaders.middleware.CorsMiddleware',
    'django.middleware.common.CommonMiddleware',
    'django.middleware.csrf.CsrfViewMiddleware',
    'django.contrib.auth.middleware.AuthenticationMiddleware',
    'django.contrib.messages.middleware.MessageMiddleware',
    'django.middleware.clickjacking.XFrameOptionsMiddleware',
    'whitenoise.middleware.WhiteNoiseMiddleware',
)

ROOT_URLCONF = 'indigo.urls'

WSGI_APPLICATION = 'indigo.wsgi.application'

SESSION_ENGINE = 'django.contrib.sessions.backends.signed_cookies'
SESSION_COOKIE_SECURE = not DEBUG

# where does the pdftotext binary live?
INDIGO_PDFTOTEXT = 'pdftotext'
# TODO move all Indigo config options in here
INDIGO = {
    # Should we send notification emails in the background?
    # Requires a separate task runner for django-background-tasks,
    # see https://django-background-tasks.readthedocs.io/en/latest/
    'NOTIFICATION_EMAILS_BACKGROUND': False,

    # If an email fails to send, should we raise an exception?
    'EMAIL_FAIL_SILENTLY': False,

    # permanently delete documents deleted this many days ago. Set to 0 to disable.
    'PRUNE_DELETED_DOCUMENT_DAYS': 90,
    # delete document versions older than this...
    'PRUNE_DOCUMENT_VERSIONS_DAYS': 90,
    # ... but keep this number of most recent ones
    'PRUNE_DOCUMENT_VERSIONS_KEEP': 5,

    # Key-value pairs for custom properties, per place code.
    'WORK_PROPERTIES': {},

    # maximum number of tasks that can be assigned to a user at a time
    'MAX_ASSIGNED_TASKS': 999999,

    # AKN document types the platform supports, as a list of (name, code) tuples
    # see http://docs.oasis-open.org/legaldocml/akn-core/v1.0/os/part1-vocabulary/akn-core-v1.0-os-part1-vocabulary.html#_Toc523925025
    'DOCTYPES': [('Act', 'act')],
    'EXTRA_DOCTYPES': {},

    # disable entire site except for superusers and the content API
    'MAINTENANCE_MODE': bool(os.environ.get("INDIGO_MAINTENANCE_MODE"))
}

# Database
# https://docs.djangoproject.com/en/3.2/ref/settings/#databases

import dj_database_url
db_config = dj_database_url.config(default='postgres://indigo:indigo@localhost:5432/indigo')
db_config['ATOMIC_REQUESTS'] = True
DATABASES = {
    'default': db_config,
}

# Auto-created primary keys
# see: https://docs.djangoproject.com/en/3.2/releases/3.2/#customizing-type-of-auto-created-primary-keys
DEFAULT_AUTO_FIELD = 'django.db.models.AutoField'

SITE_ID = 1

# Internationalization
# https://docs.djangoproject.com/en/3.2/topics/i18n/
LANGUAGE_CODE = 'en-us'
LANGUAGES = [
    ('en', _('English')),
    ('fr', _('French')),
]
TIME_ZONE = 'UTC'

USE_I18N = True
USE_L10N = True

USE_TZ = True

# CORS
CORS_ORIGIN_ALLOW_ALL = True


# Templates
TEMPLATES = [
    {
        'BACKEND': 'django.template.backends.django.DjangoTemplates',
        'APP_DIRS': True,
        'OPTIONS': {
            'context_processors': [
                'django.contrib.auth.context_processors.auth',
                'django.template.context_processors.debug',
                'django.template.context_processors.i18n',
                'django.template.context_processors.request',
                'django.template.context_processors.media',
                'django.template.context_processors.csrf',
                'django.template.context_processors.tz',
                'django.contrib.messages.context_processors.messages',
                'indigo_app.context_processors.general',
                'indigo_app.context_processors.models',
            ]
        }
    }
]

# attachments
if not DEBUG:
    DEFAULT_FILE_STORAGE = 'storages.backends.s3boto3.S3Boto3Storage'
    AWS_S3_FILE_OVERWRITE = False
    AWS_ACCESS_KEY_ID = os.environ.get('AWS_ACCESS_KEY_ID')
    AWS_SECRET_ACCESS_KEY = os.environ.get('AWS_SECRET_ACCESS_KEY')
    AWS_STORAGE_BUCKET_NAME = os.environ.get('AWS_S3_BUCKET')
    AWS_S3_REGION_NAME = 'eu-west-1'
    AWS_DEFAULT_ACL = None
    AWS_S3_OBJECT_PARAMETERS = {
        'CacheControl': 'max-age=86400',
    }


# Caches
if DEBUG:
    CACHES = {
        'default': {
            'BACKEND': 'django.core.cache.backends.dummy.DummyCache',
        },
    }
else:
    CACHES = {
        'default': {
            'BACKEND': 'django.core.cache.backends.filebased.FileBasedCache',
            'LOCATION': '/var/tmp/django_cache',
        },
    }


# Static files (CSS, JavaScript, Images)
# https://docs.djangoproject.com/en/3.2/howto/static-files/

ASSETS_DEBUG = DEBUG
ASSETS_URL_EXPIRE = False
# by default, it will look for everything in the 'static' dir
# for each Django app

# where the compiled assets go
STATIC_ROOT = os.path.join(os.getcwd(), 'staticfiles')
# the URL for assets
STATIC_URL = '/static/'

STATICFILES_FINDERS = (
    "django.contrib.staticfiles.finders.FileSystemFinder",
    "django.contrib.staticfiles.finders.AppDirectoriesFinder",
    "sass_processor.finders.CssFinder",
    "pipeline.finders.PipelineFinder",
)

# Simplified static file serving.
# https://warehouse.python.org/project/whitenoise/
STATICFILES_STORAGE = 'indigo.pipeline.GzipManifestPipelineStorage'
# supplement whitenoise's mimetypes
WHITENOISE_MIMETYPES = {
    '.xsl': 'application/xslt+xml',
    '.xslt': 'application/xslt+xml',
}


# django-pipeline for javascript
PIPELINE = {
    'JAVASCRIPT': {
        'js': {
            'source_filenames': (
                'bower_components/jquery/dist/jquery.min.js',
                'bower_components/jquery-cookie/jquery.cookie.js',
                'bower_components/underscore/underscore-min.js',
                'bower_components/backbone/backbone.js',
                'bower_components/backbone.stickit/backbone.stickit.js',
                'lib/bootstrap-4.3.1/dist/js/bootstrap.bundle.min.js',
                'lib/bootstrap-select/js/bootstrap-select.min.js',
                'bower_components/handlebars/handlebars.min.js',
                'bower_components/moment/min/moment.min.js',
                'bower_components/moment/locale/en-gb.js',
                'bower_components/bootstrap-datepicker/js/bootstrap-datepicker.js',
                'bower_components/showdown/dist/showdown.min.js',
                'lib/external-imports.js',
                'javascript/select2-4.0.0.min.js',
                'javascript/caret.js',
                'javascript/prettyprint.js',
                'javascript/table-editor.js',
                'javascript/indigo/models.js',
                'javascript/indigo/traditions.js',
                'javascript/indigo/*.js',
                'javascript/indigo/views/*.js',
                'javascript/indigo/views/**/*.js',
                'javascript/indigo/**/*.js',
                'javascript/indigo.js',
            ),
            'output_filename': 'app.js',
        },
        'resolver': {
            'source_filenames': (
                'bower_components/jquery/dist/jquery.min.js',
                'javascript/resolver.js',
            ),
            'output_filename': 'resolver.js',
        }
    },
    'JS_COMPRESSOR': None,
    # don't wrap javascript, this breaks LIME
    # see https://github.com/cyberdelia/django-pipeline/blob/ea74ea43ec6caeb4ec46cdeb7d7d70598e64ad1d/pipeline/compressors/__init__.py#L62
    'DISABLE_WRAPPER': True,
    'PIPELINE_ENABLED': not DEBUG,
    'PIPELINE_COLLECTOR_ENABLED': True,
}


# SSL indicator from the nginx proxy
SECURE_PROXY_SSL_HEADER = ('HTTP_X_FORWARDED_PROTO', 'https')
SECURE_BROWSER_XSS_FILTER = True
SECURE_CONTENT_TYPE_NOSNIFF = True
SECURE_HSTS_SECONDS = 3600
SECURE_HSTS_INCLUDE_SUBDOMAINS = True

X_FRAME_OPTIONS = 'SAMEORIGIN'


# REST
REST_FRAMEWORK = {
    'DEFAULT_AUTHENTICATION_CLASSES': [
        'rest_framework.authentication.SessionAuthentication',
    ],
    'DEFAULT_PERMISSION_CLASSES': [
        'rest_framework.permissions.IsAuthenticated',
    ],
    'DEFAULT_PAGINATION_CLASS': 'indigo_api.utils.PageNumberPagination',
    'TEST_REQUEST_DEFAULT_FORMAT': 'json',
}


SUPPORT_EMAIL = os.environ.get('SUPPORT_EMAIL')
INDIGO_ORGANISATION = os.environ.get('INDIGO_ORGANISATION', 'Indigo Platform')
INDIGO_URL = os.environ.get('INDIGO_URL', 'http://localhost:8000')
INDIGO_USER_PROFILE_URL = 'indigo_social:user_profile'
INDIGO_CONTENT_API_VERSIONED = True
RESOLVER_URL = os.environ.get('RESOLVER_URL', INDIGO_URL + "/resolver/resolve")

INDIGO_SOCIAL = {
    # the badge module to load by default (optional)
    'badges': 'indigo_social.default_badges',
    # when a user signs up, grant them these badges automatically
    'new_user_badges': ['contributor'],
}

SERVER_EMAIL = DEFAULT_FROM_EMAIL = os.environ.get('DJANGO_DEFAULT_FROM_EMAIL', '%s <%s>' % (INDIGO_ORGANISATION, SUPPORT_EMAIL))
EMAIL_HOST = os.environ.get('DJANGO_EMAIL_HOST')
EMAIL_HOST_USER = os.environ.get('DJANGO_EMAIL_HOST_USER')
EMAIL_HOST_PASSWORD = os.environ.get('DJANGO_EMAIL_HOST_PASSWORD')
EMAIL_PORT = int(os.environ.get('DJANGO_EMAIL_PORT', 25))
EMAIL_USE_TLS = os.environ.get('DJANGO_EMAIL_USE_TLS', 'false') == 'true'
EMAIL_USE_SSL = os.environ.get('DJANGO_EMAIL_USE_SSL', 'false') == 'true'
EMAIL_SUBJECT_PREFIX = '[%s] ' % INDIGO_ORGANISATION

# Auth
AUTHENTICATION_BACKENDS = (
    'django.contrib.auth.backends.ModelBackend',
    'allauth.account.auth_backends.AuthenticationBackend',
)

# Django all-auth settings
ACCOUNT_ADAPTER = 'indigo_app.adapter.ModifiedAccountAdapter'
ACCOUNT_AUTHENTICATION_METHOD = 'email'
ACCOUNT_EMAIL_REQUIRED = True
ACCOUNT_EMAIL_SUBJECT_PREFIX = EMAIL_SUBJECT_PREFIX
ACCOUNT_LOGIN_ON_EMAIL_CONFIRMATION = True
ACCOUNT_EMAIL_CONFIRMATION_AUTHENTICATED_REDIRECT_URL = '/accounts/email/'
ACCOUNT_PRESERVE_USERNAME_CASING = False
ACCOUNT_SESSION_REMEMBER = True
ACCOUNT_USERNAME_REQUIRED = False
ACCOUNT_USER_DISPLAY = 'indigo_api.serializers.user_display_name'
ACCOUNT_FORMS = {
    'signup': 'indigo_app.forms.UserSignupForm'
}
ACCOUNT_SIGNUP_ENABLED = True
LOGIN_URL = 'account_login'
LOGIN_REDIRECT_URL = '/places/'
LOGOUT_REDIRECT_URL = '/accounts/login/'

# Google recaptcha
RECAPTCHA_PUBLIC_KEY = os.environ.get('RECAPTCHA_PUBLIC_KEY', '6LeIxAcTAAAAAJcZVRqyHh71UMIEGNQ_MXjiZKhI')
RECAPTCHA_PRIVATE_KEY = os.environ.get('RECAPTCHA_PRIVATE_KEY', '6LeIxAcTAAAAAGG-vFI1TnRWxMZNFuojJ4WifJWe')
NOCAPTCHA = True


DATA_UPLOAD_MAX_NUMBER_FIELDS = 10000

GOOGLE_ANALYTICS_ID = os.environ.get('GOOGLE_ANALYTICS_ID')

# disable email in development
if DEBUG:
    EMAIL_BACKEND = 'django.core.mail.backends.console.EmailBackend'


# Messages
from django.contrib.messages import constants as messages
MESSAGE_TAGS = {
    messages.INFO: 'alert alert-primary auto-dismiss',
    messages.SUCCESS: 'alert alert-success auto-dismiss',
    messages.WARNING: 'alert alert-warning',
    messages.ERROR: 'alert alert-danger',
}


# Logging
LOGGING = {
    'version': 1,
    'disable_existing_loggers': True,
    'formatters': {
        'simple': {
            'format': '%(asctime)s %(levelname)s %(module)s %(process)d %(thread)d %(message)s'
        }
    },
    'handlers': {
        'console': {
            'level': 'DEBUG',
            'class': 'logging.StreamHandler',
            'formatter': 'simple'
        },
        'mail_admins': {
            'level': 'ERROR',
            'class': 'django.utils.log.AdminEmailHandler',
        }
    },
    'loggers': {
        '': {
            'handlers': ['console'],
            'level': 'ERROR'
        },
        'indigo': {
            'level': 'DEBUG' if DEBUG else 'INFO',
        },
        'indigo.plugins': {
            'level': 'INFO',
        },
        'indigo.analysis': {
            'level': 'INFO',
        },
        'indigo_api.utils': {
            'level': 'INFO',
        },
        'indigo.tasks': {
            'handlers': [] if DEBUG else ['mail_admins'],
            'level': 'INFO',
        },
        'indigo_api': {
            'level': 'DEBUG' if DEBUG else 'INFO',
        },
        'indigo_app': {
            'level': 'DEBUG' if DEBUG else 'INFO',
        },
        'indigo_metrics': {
            'level': 'DEBUG' if DEBUG else 'INFO',
        },
        'django': {
            'level': 'INFO',
        },
        'django.template': {
            'level': 'INFO',
        },
        'django.request': {
            'handlers': [] if DEBUG else ['mail_admins'],
            'level': 'ERROR',
        },
    }
}

# Activity stream
ACTSTREAM_SETTINGS = {
    'USE_JSONFIELD': True,
}

USE_NATIVE_JSONFIELD = True

# Adminstrators intended to receive email notifications
# Each item in the list should be a tuple of (Full name, email address). Example:
# [('Indigo Admin', 'indigoadmin@example.com')]
ADMINS = []

# Sentry configuration
SENTRY_DSN = os.environ.get('SENTRY_DSN')

# Sample 50% of requests for performance metrics by default or use the configured
# environment variable which is a number between 0 (0% of errors sent) and 1 (100% of errors sent).
SENTRY_SAMPLE_RATE = float(os.environ.get('SENTRY_SAMPLE_RATE', 0.5))

if not DEBUG and SENTRY_DSN:
    sentry_logging = LoggingIntegration(
        level=logging.INFO,  # Capture info and above as breadcrumbs
        event_level=None,  # Don't send errors based on log messages
    )

    sentry_sdk.init(
        dsn=SENTRY_DSN,
        integrations=[DjangoIntegration(), sentry_logging],
        send_default_pii=True,
        traces_sample_rate=SENTRY_SAMPLE_RATE,
        _experiments={
            "profiles_sample_rate": 1.0,
        },
<<<<<<< HEAD
    )
=======
    )

# where does the fop binary live?
FOP_CMD = os.environ.get("FOP_CMD", "fop")
FOP_CONFIG = os.environ.get("FOP_CONFIG", "/app/indigo_api/fop.xconf")
>>>>>>> 5324d46d
<|MERGE_RESOLUTION|>--- conflicted
+++ resolved
@@ -508,12 +508,8 @@
         _experiments={
             "profiles_sample_rate": 1.0,
         },
-<<<<<<< HEAD
-    )
-=======
     )
 
 # where does the fop binary live?
 FOP_CMD = os.environ.get("FOP_CMD", "fop")
-FOP_CONFIG = os.environ.get("FOP_CONFIG", "/app/indigo_api/fop.xconf")
->>>>>>> 5324d46d
+FOP_CONFIG = os.environ.get("FOP_CONFIG", "/app/indigo_api/fop.xconf")