{% load indigo_app humanize i18n %}

<ul class="nav nav-underline px-3" hx-swap="innerHTML">
  <li class="nav-item">
    <a class="nav-link {% if tab == "overview" %}active{% endif %}"
       href="#work-{{ work.pk }}-overview" data-bs-toggle="tab">
      {% trans "Overview" %}
    </a>
  </li>
  {% if n_documents %}
    <li class="nav-item">
      <a class="nav-link {% if tab == "documents" %}active{% endif %}"
         href="#work-{{ work.pk }}-documents" data-bs-toggle="tab"
         hx-trigger="click once" hx-target="#work-{{ work.pk }}-documents"
         hx-get="{% url 'place_works_work_documents' place=place.place_code pk=work.pk %}"
      >{% trans "Points in time" %} <span class="badge text-bg-light">{{ n_documents }}</span></a>
    </li>
  {% endif %}
  {% if n_commencements or n_commencements_made %}
    <li class="nav-item">
      <a class="nav-link {% if tab == "commencements" %}active{% endif %}"
         href="#work-{{ work.pk }}-commencements" data-bs-toggle="tab"
         hx-trigger="click once" hx-target="#work-{{ work.pk }}-commencements"
         hx-get="{% url 'place_works_work_commencements' place=place.place_code pk=work.pk %}"
      >{% trans "Commencements" %} <span class="badge text-bg-light">{{ n_commencements|default:'–' }}/{{ n_commencements_made|default:'–' }}</span></a>
    </li>
  {% endif %}
  {% if n_amendments or n_amendments_made %}
    <li class="nav-item">
      <a class="nav-link {% if tab == "amendments" %}active{% endif %}"
         href="#work-{{ work.pk }}-amendments" data-bs-toggle="tab"
         hx-trigger="click once" hx-target="#work-{{ work.pk }}-amendments"
         hx-get="{% url 'place_works_work_amendments' place=place.place_code pk=work.pk %}"
      >{% trans "Amendments" %} <span class="badge text-bg-light">{{ n_amendments|default:'–' }}/{{ n_amendments_made|default:'–' }}</span></a>
    </li>
  {% endif %}
  {% if n_repeals or n_repeals_made %}
    <li class="nav-item">
      <a class="nav-link" href="#work-{{ work.pk }}-repeals" data-bs-toggle="tab"
         hx-trigger="click once" hx-target="#work-{{ work.pk }}-repeals"
         hx-get="{% url 'place_works_work_repeals' place=place.place_code pk=work.pk %}"
      >{% trans "Repeals" %} <span class="badge text-bg-light">{{ n_repeals|default:'–' }}/{{ n_repeals_made|default:'–' }}</span></a>
    </li>
  {% endif %}
  {% if n_primary_works or n_subsidiary_works %}
    <li class="nav-item">
      <a class="nav-link" href="#work-{{ work.pk }}-subsidiary" data-bs-toggle="tab"
         hx-trigger="click once" hx-target="#work-{{ work.pk }}-subsidiary"
         hx-get="{% url 'place_works_work_subsidiary' place=place.place_code pk=work.pk %}"
      >{% trans "Subsidiary" %} <span class="badge text-bg-light">{{ n_primary_works|default:'–' }}/{{ n_subsidiary_works|default:'–' }}</span></a>
    </li>
  {% endif %}
  {% if n_tasks %}
    <li class="nav-item">
      <a class="nav-link {% if tab == "tasks" %}active{% endif %}"
         href="#work-{{ work.pk }}-tasks" data-bs-toggle="tab"
         hx-trigger="click once" hx-target="#work-{{ work.pk }}-tasks"
         hx-get="{% url 'place_works_work_tasks' place=place.place_code pk=work.pk %}"
      >{% trans "Tasks" %} <span class="badge text-bg-light">{{ n_tasks }}</span></a>
    </li>
  {% endif %}
</ul>

<div class="tab-content border-top p-3">
  <div class="tab-pane show active pt-2" id="work-{{ work.pk }}-overview">
    {% include 'indigo_app/place/_work_detail_overview.html' %}
  </div>
  {% if n_documents %}
    <div class="tab-pane" id="work-{{ work.pk }}-documents"></div>
  {% endif %}
  {% if n_commencements or n_commencements_made %}
    <div class="tab-pane" id="work-{{ work.pk }}-commencements"></div>
  {% endif %}
  {% if n_amendments or n_amendments_made %}
    <div class="tab-pane" id="work-{{ work.pk }}-amendments"></div>
  {% endif %}
  {% if n_repeals or n_repeals_made %}
    <div class="tab-pane" id="work-{{ work.pk }}-repeals"></div>
  {% endif %}
  {% if n_primary_works or n_subsidiary_works %}
    <div class="tab-pane" id="work-{{ work.pk }}-subsidiary"></div>
  {% endif %}
  {% if n_tasks %}
    <div class="tab-pane" id="work-{{ work.pk }}-tasks"></div>
  {% endif %}
</div>

{% if perms.indigo_api.change_work or perms.indigo_api.bulk_add_work %}
  <div class="border-top p-2 d-flex flex-row {% if work.work_in_progress %}bg-work-in-progress-light{% else %}bg-light{% endif %}">
    {% block work-actions %}
      {% if perms.indigo_api.change_work %}
        <div>
          <button
              hx-get="{% url 'work_edit_offcanvas' work.frbr_uri %}"
              hx-target="#offCanvasEditWorkForm"
              hx-swap="innerHTML"
              class="btn btn-outline-primary btn-sm"
              type="button"
              data-bs-toggle="offcanvas"
              data-bs-target="#offcanvasEditWork"
<<<<<<< HEAD
              aria-controls="offcanvasEditWork">
            {% trans 'Edit' %}
          </button>
=======
              aria-controls="offcanvasEditWork"
          >{% trans 'Edit' %}</button>
>>>>>>> 56f03a36
        </div>
      {% endif %}
      {% if perms.indigo_api.bulk_add_work %}
        <div class="ms-2 me-2">
          {% if work.work_in_progress %}
            <form
                hx-post="{% url 'place_works_approve' place.place_code %}"
                hx-target="#work-approve-modal"
                hx-swap="innerHTML"
            >
              {% csrf_token %}
              <input type="hidden" name="works_in_progress" value="{{ work.pk }}">
              <button
                  class="btn btn-success btn-sm"
                  data-bs-toggle="modal"
                  data-bs-target="#work-approve-modal"
              >{% trans 'Approve' %}</button>
            </form>
          {% else %}
            <button
                class="btn btn-warning btn-sm"
                type="button"
                data-confirm="Unapprove this work? Any documents will be unpublished."
                hx-post="{% url 'work_unapprove' frbr_uri=work.frbr_uri %}"
            >{% trans 'Unapprove' %}</button>
          {% endif %}
        </div>
      {% endif %}
    {% endblock %}
  </div>
{% endif %}<|MERGE_RESOLUTION|>--- conflicted
+++ resolved
@@ -98,14 +98,8 @@
               type="button"
               data-bs-toggle="offcanvas"
               data-bs-target="#offcanvasEditWork"
-<<<<<<< HEAD
-              aria-controls="offcanvasEditWork">
-            {% trans 'Edit' %}
-          </button>
-=======
               aria-controls="offcanvasEditWork"
           >{% trans 'Edit' %}</button>
->>>>>>> 56f03a36
         </div>
       {% endif %}
       {% if perms.indigo_api.bulk_add_work %}
