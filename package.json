--- conflicted
+++ resolved
@@ -15,18 +15,10 @@
     "bower": "^1.8.8",
     "chart.js": "^2.8.0",
     "css-loader": "^5.2.6",
-<<<<<<< HEAD
-    "eslint": "^7.32.0",
-    "eslint-config-standard": "^16.0.3",
-    "eslint-plugin-import": "^2.24.2",
-=======
-    "dom-anchor-text-position": "^4.0.0",
-    "dom-anchor-text-quote": "^4.0.2",
     "eslint": "^8.18.0",
     "eslint-config-standard": "^17.0.0",
     "eslint-plugin-import": "^2.26.0",
     "eslint-plugin-n": "^15.2.4",
->>>>>>> eaa749c4
     "eslint-plugin-node": "^11.1.0",
     "eslint-plugin-promise": "^6.0.0",
     "eslint-plugin-standard": "^5.0.0",
