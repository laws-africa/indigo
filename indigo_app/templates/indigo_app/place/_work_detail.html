--- conflicted
+++ resolved
@@ -89,30 +89,6 @@
   <div class="border-top p-2 d-flex flex-row {% if work.work_in_progress %}bg-work-in-progress-light{% else %}bg-light{% endif %}">
     {% block work-actions %}
       {% if perms.indigo_api.change_work %}
-<<<<<<< HEAD
-        <button
-            hx-get="{% url 'work_edit_offcanvas' work.frbr_uri %}"
-            hx-target="#offCanvasEditWorkForm"
-            hx-swap="innerHTML"
-            class="btn btn-outline-primary btn-sm"
-            type="button"
-            data-bs-toggle="offcanvas"
-            data-bs-target="#offcanvasEditWork"
-            aria-controls="offcanvasEditWork">
-          {% trans 'Edit' %}
-        </button>
-      {% endif %}
-      {% if perms.indigo_api.bulk_add_work %}
-        {% if work.work_in_progress %}
-          <button type="button" class="btn btn-success btn-sm" hx-post="{% url 'work_approve' frbr_uri=work.frbr_uri %}">
-            {% trans 'Approve' %}
-          </button>
-        {% else %}
-          <button type="button" class="btn btn-warning btn-sm" hx-post="{% url 'work_unapprove' frbr_uri=work.frbr_uri %}">
-            {% trans 'Unapprove' %}
-          </button>
-        {% endif %}
-=======
         <div>
           <button
               hx-get="{% url 'work_edit_offcanvas' work.frbr_uri %}"
@@ -123,7 +99,7 @@
               data-bs-toggle="offcanvas"
               data-bs-target="#offcanvasEditWork"
               aria-controls="offcanvasEditWork">
-            <span>{% trans 'Edit' %}</span>
+            {% trans 'Edit' %}
           </button>
         </div>
       {% endif %}
@@ -156,7 +132,6 @@
             </button>
           {% endif %}
         </div>
->>>>>>> 016188c9
       {% endif %}
     {% endblock %}
   </div>
