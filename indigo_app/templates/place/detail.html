{% extends "place/tabbed_layout.html" %}
{% load indigo_app humanize staticfiles %}

{% block title %}{{ place.name }}{% endblock %}

{% block content %}
<div class="container mt-3 mb-5">

  <div class="row">
    <div class="col">
      <div class="card mt-4">
        <div class="card-header">
          <a class="float-right" href="{% url 'tasks' place=place.place_code %}">Tasks →</a>
          <h5 class="mb-0">Current tasks ({{ place.place_tasks.unclosed.count }})</h5>
        </div>
        <div class="card-body">
          {% for item in open_tasks %}
            {% if item.count %}
              <div class="row mb-2">
                <div class="col-4">
                  <i class="fas fa-sm fa-fw task-icon-{{ item.state }}"></i> {{ item.state_string }}
                </div>
                <div class="col-6">
                  <div class="progress" style="border-radius: 3px; height: 20px;">
                    <div class="progress-bar bg-success" role="progressbar" style="width: {{ item.percentage }}%"></div>
                  </div>
                </div>
                <div class="col-2">
                  <span class="text-muted">{{ item.count }}</span>
                </div>
              </div>
            {% endif %}
          {% endfor %}

          {% if open_tasks_by_label %}
            <hr>

            {% for item in open_tasks_by_label %}
              {% if item.count %}
                <div class="row mb-2">
                  <div class="col-4"><span class="badge badge-secondary">{{ item.title }}</span></div>
                  <div class="col-6">
                    <div class="progress" style="border-radius: 3px; height: 20px;">
                      <div class="progress-bar bg-success" role="progressbar" style="width: {{ item.percentage }}%"></div>
                    </div>
                  </div>
                  <div class="col-2">
                    <span class="text-muted">{{ item.count }}</span>
                  </div>
                </div>
              {% endif %}
            {% endfor %}
          {% endif %}
        </div>
      </div>

<<<<<<< HEAD
      <div class="card mt-4">
        <div class="card-header">
          <a class="float-right" href="{% url 'place_metrics' place=place.place_code %}">Metrics →</a>
          <h5 class="mb-0">Recent activity</h5>
=======
      <div class="card mt-3">
        <div class="card-header">
            <a href="{% url 'place_metrics' place=place.place_code %}" class="float-right">Metrics →</a>
            <h5 class="mb-0">Recent activity</h5>
>>>>>>> 79cbcffc
        </div>
        <div class="card-body">
          <div class="p-relative" style="height: 100px">
            <canvas id="activity-chart" data-values="{{ activity_history }}"></canvas>
          </div>
<<<<<<< HEAD
        </div>
=======
        </div>      
>>>>>>> 79cbcffc
      </div>
    </div>

    <div class="col">
      <div class="card mt-4">
        <div class="card-header">
          <a class="float-right" href="{% url 'place_works' place=place.place_code %}">Works →</a>
          <h5 class="mb-0">Types of works</h5>
        </div>
        <div class="card-body">
          {% for item in subtypes %}
            {% if item.1 %}          
              <div class="row mb-2">
                <div class="col-4">{{ item.0 }}</div>
                <div class="col-6">
                  <div class="progress" style="border-radius: 3px; height: 20px;">
                    <div class="progress-bar bg-success" role="progressbar" style="width: {{ item.2 }}%" aria-valuenow="{{ item.2 }}" aria-valuemin="0" aria-valuemax="100"></div>
                  </div> 
                </div>
                <div class="col-2">{{ item.1}}</div> 
              </div>                             
            {% endif %}
          {% endfor %}

          <hr>

          <div class="row mb-2">
            <div class="col-3"> Principal works ({{ non_stubs_count }}) </div>
            <div class="col-6">
              <div class="progress" style="border-radius: 3px; height: 20px;">
                <div class="progress-bar bg-success" role="progressbar" style="width: {{ non_stubs_percentage }}%" aria-valuenow="{{ non_stubs_percentage }}" aria-valuemin="0" aria-valuemax="100"></div>
                <div class="progress-bar" role="progressbar" style="width: {{ stubs_percentage }}%" aria-valuenow="{{ stubs_percentage }}" aria-valuemin="0" aria-valuemax="100"></div>
              </div> 
            </div>
            <div class="col-3"> Stubs ({{ stubs_count }}) </div>
          </div>

          <div class="row">
            <div class="col-3"> Primary ({{ primary_works_count }}) </div>
            <div class="col-6">
              <div class="progress" style="border-radius: 3px; height: 20px;">
                <div class="progress-bar bg-success" role="progressbar" style="width: {{ primary_works_percentage }}%" aria-valuenow="{{ primary_works_percentage }}" aria-valuemin="0" aria-valuemax="100"></div>
                <div class="progress-bar" role="progressbar" style="width: {{ subsidiary_works_percentage }}%" aria-valuenow="{{ subsidiary_works_percentage }}" aria-valuemin="0" aria-valuemax="100"></div>
              </div> 
            </div>
            <div class="col-3"> Subsidiary ({{ subsidiary_works_count }}) </div>
          </div>
        </div>
      </div>
      <div class="card mt-4">
        <div class="card-body">
    
          <div class="row">
            <div class="col-3 text-center">
              <div>
                {% include 'indigo_metrics/_progress_ball.html' with size=50 progress=latest_stat.p_breadth_complete %}
              </div>
              <h4 class="mb-0 mt-3">{{ latest_stat.p_breadth_complete }}%</h4>
              <h6>Complete</h6>
            </div>
    
            <div class="col-4 text-center align-self-center">
              <h4 class="mb-0">{{ latest_stat.n_complete_works }} of {{ latest_stat.n_works }}</h4>
              <h6>Works complete</h6>
            </div>

            {% if place.settings.as_at_date %}
              <div class="col-5 text-center align-self-center">
                <h6>Works up to date as at</h6>
                <h4>{{ place.settings.as_at_date }}</h4>
              </div>
            {% endif %}
          </div>
    
        </div>
      </div>

    </div>
  </div>

  <div class="card mt-4">
    <div class="card-header">
      <a class="float-right" href="{% url 'place_works' place=place.place_code %}">Works →</a>
      <h5 class="mb-0">Recently updated works</h5>
    </div>
    <div class="card-body">
      <table class="table table-sm">
        <thead>
          <tr>
            <th>Work</th>
            <th>Updates</th>
          </tr>
        </thead>
        {% for work in recently_updated_works %}
          <tr>
            <td>
              <a href="{% url 'work' frbr_uri=work.frbr_uri %}" data-popup-url="{% url 'work_popup' frbr_uri=work.frbr_uri %}">{{ work.title }}</a>
              {% if work.repealed_date %} <span class="badge badge-info">repealed</span> {% endif %}
              <span class="text-muted">· {{ work.frbr_uri }}</span>
            </td>
            <td>
              <span class="time-ago" data-timestamp="{{ work.updated_at|date:'c' }}">{{ work.updated_at|date:"Y-m-d H:i" }}</span>
                {% if work.updated_by_user %}
                  by
                  {% if work.updated_by_user == request.user %}
                    you
                  {% else %}
                    <div class="text-muted">by {% user_profile work.updated_by_user %}</div>
                  {% endif %}
                {% endif %}
            </td>
          </tr>
        {% endfor %}
      </table>
    </div>
  </div>

  <div class="card mt-4">
    <div class="card-header">
      <a class="float-right" href="{% url 'place_works' place=place.place_code %}">Works →</a>
      <h5 class="mb-0">Recently added works</h5>
    </div>
    <div class="card-body">
      <table class="table table-sm">
        <thead>
        <tr>
          <th>Work</th>
          <th>Added</th>
        </tr>
        </thead>
        {% for work in recently_created_works %}
          <tr>
            <td>
              <a href="{% url 'work' frbr_uri=work.frbr_uri %}" data-popup-url="{% url 'work_popup' frbr_uri=work.frbr_uri %}">{{ work.title }}</a>
              {% if work.repealed_date %} <span class="badge badge-info">repealed</span> {% endif %}
              <span class="text-muted">· {{ work.frbr_uri }}</span>
            </td>
            <td>
              <span class="time-ago" data-timestamp="{{ work.created_at|date:'c' }}">{{ work.created_at|date:"Y-m-d H:i" }}</span>
              {% if work.created_by_user %}
                by
                {% if work.created_by_user == request.user %}
                  you
                {% else %}
                  <div class="text-muted">by {% user_profile work.created_by_user %}</div>
                {% endif %}
              {% endif %}
            </td>
          </tr>
        {% endfor %}
      </table>
    </div>
  </div>
</div>
{% endblock %}

{% block js %}
  {{ block.super }}

  <script src="{% static 'lib/chart.js-2.8.0/Chart.min.js' %}"></script>
  <link rel="stylesheet" href="{% static 'lib/chart.js-2.8.0/Chart.min.css' %}">
{% endblock %}<|MERGE_RESOLUTION|>--- conflicted
+++ resolved
@@ -54,27 +54,16 @@
         </div>
       </div>
 
-<<<<<<< HEAD
       <div class="card mt-4">
         <div class="card-header">
           <a class="float-right" href="{% url 'place_metrics' place=place.place_code %}">Metrics →</a>
           <h5 class="mb-0">Recent activity</h5>
-=======
-      <div class="card mt-3">
-        <div class="card-header">
-            <a href="{% url 'place_metrics' place=place.place_code %}" class="float-right">Metrics →</a>
-            <h5 class="mb-0">Recent activity</h5>
->>>>>>> 79cbcffc
         </div>
         <div class="card-body">
           <div class="p-relative" style="height: 100px">
             <canvas id="activity-chart" data-values="{{ activity_history }}"></canvas>
           </div>
-<<<<<<< HEAD
-        </div>
-=======
-        </div>      
->>>>>>> 79cbcffc
+        </div>
       </div>
     </div>
 
