import json

<<<<<<< HEAD
from django.contrib import messages
=======
from django.conf import settings
from django.views.generic import DetailView
>>>>>>> 858efd8c
from django.http import Http404
from django.shortcuts import redirect
from django.urls import reverse
<<<<<<< HEAD
from django.utils.translation import gettext as _
from django.views.generic import DetailView
from lxml import etree
=======
import bluebell
import cobalt
>>>>>>> 858efd8c

from cobalt import Portion
from indigo.plugins import plugins
from indigo_api.models import Document, Country, Subtype, Work
from indigo_api.serializers import DocumentSerializer, WorkSerializer, WorkAmendmentSerializer
from indigo_api.views.documents import DocumentViewSet
from indigo_app.forms import DocumentForm
from .base import AbstractAuthedIndigoView


class DocumentDetailView(AbstractAuthedIndigoView, DetailView):
    model = Document
    context_object_name = 'document'
    pk_url_kwarg = 'doc_id'
    template_name = 'indigo_api/document/show.html'
    permission_required = ('indigo_api.view_document',)

    def get_object(self, queryset=None):
        doc = super().get_object(queryset)
        if doc.deleted:
            raise Http404()
        return doc

    def get_context_data(self, **kwargs):
        context = super().get_context_data(**kwargs)

        doc = self.object

        context['work'] = doc.work
        context['work_json'] = json.dumps(WorkSerializer(instance=doc.work, context={'request': self.request}).data)
        context['document_json'] = json.dumps(DocumentSerializer(instance=doc, context={'request': self.request}).data)
        # expressions
        context['expressions_json'] = json.dumps(
            DocumentSerializer(context={'request': self.request}, many=True)
            .to_representation(
                doc.work.expressions().all()
            ))
        context['comparison_expressions'] = doc.work.expressions().filter(language=doc.language).order_by('-expression_date')
        context['place'] = doc.work.place
        context['country'] = doc.work.country
        context['locality'] = doc.work.locality

        # TODO do this in a better place
        context['countries'] = Country.objects.select_related('country').prefetch_related('localities', 'publication_set', 'country').all()

        context['document_content_json'] = self.get_document_content_json(doc)

        # add 'numbered_title_localised' to each amendment
        amendments = WorkAmendmentSerializer(context={'request': self.request}, many=True)\
            .to_representation(doc.work.amendments)
        plugin = plugins.for_document('work-detail', doc)
        if plugin:
            for a in amendments:
                amending_work = Work.objects.get(frbr_uri=a['amending_work']['frbr_uri'])
                a['amending_work']['numbered_title_localised'] = plugin.work_numbered_title(amending_work)
        context['amendments_json'] = json.dumps(amendments)

        context['form'] = DocumentForm(instance=doc)
        context['subtypes'] = Subtype.objects.order_by('name').all()
        context['user_can_edit'] = (
            self.request.user.is_authenticated
            and self.request.user.has_perm('indigo_api.change_document')
            and self.request.user.editor.has_country_permission(doc.work.country))

        context['download_formats'] = [{
            'url': reverse('document-detail', kwargs={'pk': doc.id, 'format': r.format}) + getattr(r, 'suffix', ''),
            'icon': r.icon,
            'title': r.title
        } for r in DocumentViewSet.renderer_classes if hasattr(r, 'icon')]
        context['download_formats'].sort(key=lambda f: f['title'])

        if settings.INDIGO['USE_PYODIDE']:
            context['pyodide_packages_json'] = json.dumps([
                f'cobalt=={cobalt.__version__}',
                f'bluebell-akn=={bluebell.__version__}',
            ])

        return context

    def get_document_content_json(self, document):
        return json.dumps(document.document_xml)


class ChooseDocumentProvisionView(AbstractAuthedIndigoView, DetailView):
    model = Document
    context_object_name = 'document'
    pk_url_kwarg = 'doc_id'
    template_name = 'indigo_api/document/_provisions.html'

    def get_context_data(self, **kwargs):
        context = super().get_context_data(**kwargs)
        context['toc_json'] = self.get_toc_json()
        context['country'] = self.object.work.country
        context['place'] = self.object.work.place
        context['work'] = self.object.work
        return context

    def get_toc_json(self):
        def descend_toc_dict(items):
            for item in items:
                yield item
                for descendant in descend_toc_dict(item['children']):
                    yield descendant

        toc = [t.as_dict() for t in self.object.table_of_contents()]
        for elem in descend_toc_dict(toc):
            elem['href'] = reverse('document_provision', kwargs={'doc_id': int(self.kwargs['doc_id']), 'eid': elem['id']})
        return json.dumps(toc)


class DocumentProvisionDetailView(DocumentDetailView):
    eid = None
    provision_xml = None

    def get(self, request, *args, **kwargs):
        document = self.get_object()
        self.eid = self.kwargs.get('eid')
        provision_xml = document.doc.get_portion_element(self.eid)
        if not provision_xml:
            messages.error(request, _("No provision with this id found: '%(eid)s'") % {"eid": self.eid})
            return redirect('choose_document_provision', doc_id=document.id)
        portion = Portion()
        portion.frbr_uri = document.frbr_uri
        portion.main_content.append(provision_xml)
        self.provision_xml = portion.main
        return super().get(request, *args, **kwargs)

    def get_context_data(self, **kwargs):
        context = super().get_context_data(**kwargs)
        context['provision_eid'] = self.eid
        return context

    def get_document_content_json(self, document):
        return json.dumps(etree.tostring(self.provision_xml, encoding='unicode'))


class DocumentPopupView(AbstractAuthedIndigoView, DetailView):
    model = Document
    context_object_name = 'document'
    pk_url_kwarg = 'doc_id'
    template_name = 'indigo_api/document_popup.html'
    queryset = Document.objects.no_xml().undeleted()
    permission_required = ('indigo_api.view_document',)

    def get_object(self, queryset=None):
        doc = super(DocumentPopupView, self).get_object(queryset)
        if doc.deleted:
            raise Http404()
        return doc<|MERGE_RESOLUTION|>--- conflicted
+++ resolved
@@ -1,23 +1,16 @@
 import json
 
-<<<<<<< HEAD
+from django.conf import settings
 from django.contrib import messages
-=======
-from django.conf import settings
-from django.views.generic import DetailView
->>>>>>> 858efd8c
 from django.http import Http404
 from django.shortcuts import redirect
 from django.urls import reverse
-<<<<<<< HEAD
 from django.utils.translation import gettext as _
 from django.views.generic import DetailView
 from lxml import etree
-=======
+
 import bluebell
 import cobalt
->>>>>>> 858efd8c
-
 from cobalt import Portion
 from indigo.plugins import plugins
 from indigo_api.models import Document, Country, Subtype, Work
