import json
from itertools import chain
import datetime
import math

from django.contrib import messages
from django.contrib.contenttypes.models import ContentType

from django import forms
from django.core.exceptions import PermissionDenied
from django.contrib.sites.shortcuts import get_current_site
from django.db.models import Subquery, OuterRef, Count, IntegerField
from django.http import QueryDict
from django.shortcuts import redirect
from django.urls import reverse
from django.utils.timezone import now
from django.utils.translation import gettext as _
from django.views.generic import ListView, CreateView, DetailView, UpdateView
from django.views.generic.base import View, TemplateView
from django.views.generic.detail import SingleObjectMixin
from django_comments.models import Comment
from django.views.generic.edit import BaseFormView, FormView
from allauth.account.utils import user_display
from actstream import action
from django_fsm import has_transition_perm

from indigo_api.models import Annotation, Task, TaskLabel, User, Work, Workflow, TaxonomyTopic
from indigo_api.serializers import WorkSerializer, DocumentSerializer

from indigo_app.views.base import AbstractAuthedIndigoView, PlaceViewBase
<<<<<<< HEAD
from indigo_app.forms import TaskForm, TaskFilterForm, BulkTaskUpdateForm, TaskEditLabelsForm
=======
from indigo_app.forms import TaskForm, TaskFilterForm, BulkTaskUpdateForm
from indigo_app.views.places import WorkChooserView
>>>>>>> 35b47734


class TaskViewBase(PlaceViewBase):
    tab = 'tasks'
    permission_required = ('indigo_api.view_task',)

    def record_workflow_actions(self, task, new_workflows):
        old_workflows = task.workflows.all()

        removed_workflows = set(old_workflows) - set(new_workflows)
        added_workflows = set(new_workflows) - set(old_workflows)

        for workflow in removed_workflows:
            action.send(self.request.user, verb='removed', action_object=task,
                        target=workflow, place_code=task.place.place_code)

        for workflow in added_workflows:
            action.send(self.request.user, verb='added', action_object=task,
                        target=workflow, place_code=task.place.place_code)


class SingleTaskViewBase(TaskViewBase):
    model = Task

    def get_queryset(self):
        return super().get_queryset().filter(country=self.country, locality=self.locality)


class TaskListView(TaskViewBase, ListView):
    context_object_name = 'tasks'
    model = Task
    js_view = 'TaskListView TaskBulkUpdateView'

    def get(self, request, *args, **kwargs):
        # allows us to set defaults on the form
        params = QueryDict(mutable=True)
        params.update(request.GET)

        # initial state
        if not params.get('state'):
            params.setlist('state', ['open', 'assigned', 'pending_review', 'blocked'])
        params.setdefault('format', 'columns')

        self.form = TaskFilterForm(self.country, params)
        self.form.is_valid()

        return super(TaskListView, self).get(request, *args, **kwargs)

    def get_queryset(self):
        tasks = Task.objects\
            .filter(country=self.country, locality=self.locality)\
            .select_related('document__language', 'document__language__language') \
            .defer('document__document_xml')\
            .order_by('-updated_at')
        return self.form.filter_queryset(tasks)

    def get_context_data(self, **kwargs):
        context = super(TaskListView, self).get_context_data(**kwargs)
        context['task_labels'] = TaskLabel.objects.all()
        context['form'] = self.form
        context['frbr_uri'] = self.request.GET.get('frbr_uri')
        context['task_groups'] = Task.task_columns(self.form.cleaned_data['state'], context['tasks'])

        context["taxonomy_toc"] = TaxonomyTopic.get_toc_tree(self.request.GET)

        # warn when submitting task on behalf of another user
        Task.decorate_submission_message(context['tasks'], self)
        Task.decorate_permissions(context['tasks'], self.request.user)

        return context


class TaskDetailView(SingleTaskViewBase, DetailView):
    context_object_name = 'task'

    def get_context_data(self, **kwargs):
        context = super().get_context_data(**kwargs)
        task = self.object

        # merge actions and comments
        actions = task.action_object_actions.all()
        task_content_type = ContentType.objects.get_for_model(self.model)
        comments = list(Comment.objects.filter(content_type=task_content_type, object_pk=task.id).select_related('user'))

        # get the annotation for the particular task
        try:
            task_annotation = task.annotation
        except Annotation.DoesNotExist:
            task_annotation = None

        # for the annotation that is linked to the task, get all the replies
        if task_annotation:
            # get the replies to the annotation
            annotation_replies = Annotation.objects.filter(in_reply_to=task_annotation)\
                    .select_related('created_by_user')

            comments.extend([Comment(user=a.created_by_user,
                                     comment=a.text,
                                     submit_date=a.created_at)
                            for a in annotation_replies])

        context['task_timeline'] = sorted(
            chain(comments, actions),
            key=lambda x: x.submit_date if hasattr(x, 'comment') else x.timestamp)

        context['possible_workflows'] = Workflow.objects.unclosed().filter(country=task.country, locality=task.locality).all()

        # TODO: filter this to fewer tasks to not load too many tasks in the dropdown?
        context['possible_blocking_tasks'] = Task.objects.filter(country=task.country, locality=task.locality, state__in=Task.OPEN_STATES).all()
        context['blocked_by'] = task.blocked_by.all()

        # warn when submitting task on behalf of another user
        Task.decorate_submission_message([task], self)
        Task.decorate_permissions([task], self.request.user)

        # add work to context
        if task.work:
            context['work'] = task.work
            context['work_json'] = json.dumps(WorkSerializer(instance=task.work, context={'request': self.request}).data)

<<<<<<< HEAD
        # include labels form
        context['labels_form'] = TaskEditLabelsForm(instance=task)
=======
        if task.code:
            context['task_type'] = dict(Task.CODES)[task.code]
>>>>>>> 35b47734

        return context

    def get_template_names(self):
        if self.object.work:
            return ['indigo_api/work_task_detail.html']
        return super().get_template_names()


class TaskCreateView(TaskViewBase, CreateView):
    # permissions
    permission_required = ('indigo_api.add_task',)
    context_object_name = 'task'
    form_class = TaskForm
    model = Task

    def get_form_kwargs(self):
        kwargs = super().get_form_kwargs()

        task = Task()
        task.country = self.country
        task.locality = self.locality
        task.created_by_user = self.request.user

        if self.request.GET.get('frbr_uri'):
            # pre-load a work
            try:
                work = Work.objects.get(frbr_uri=self.request.GET['frbr_uri'])
                if task.country == work.country and task.locality == work.locality:
                    task.work = work
            except Work.DoesNotExist:
                pass

        kwargs['instance'] = task
        kwargs['country'] = self.country
        kwargs['locality'] = self.locality
        return kwargs

    def get_context_data(self, *args, **kwargs):
        context = super().get_context_data(**kwargs)
        context['task'] = context['form'].instance
        return context

    def get_success_url(self):
        return reverse('task_detail', kwargs={'place': self.kwargs['place'], 'pk': self.object.pk})


class TaskEditView(SingleTaskViewBase, UpdateView):
    # permissions
    permission_required = ('indigo_api.change_task',)
    context_object_name = 'task'
    form_class = TaskForm

    def get_form_kwargs(self):
        kwargs = super().get_form_kwargs()
        kwargs['country'] = self.country
        kwargs['locality'] = self.locality
        return kwargs

    def form_valid(self, form):
        task = self.object
        task.updated_by_user = self.request.user

        # action signals
        if form.changed_data:
            action.send(self.request.user, verb='updated', action_object=task, place_code=task.place.place_code)

        return super().form_valid(form)

    def get_success_url(self):
        return reverse('task_detail', kwargs={'place': self.kwargs['place'], 'pk': self.object.pk})

    def get_context_data(self, **kwargs):
        context = super().get_context_data(**kwargs)
        task = self.object
        user = self.request.user
        context['cancel_task_permission'] = has_transition_perm(task.cancel, user)
        context['block_task_permission'] = has_transition_perm(task.block, user)
        context['unblock_task_permission'] = has_transition_perm(task.unblock, user)
        return context


class TaskWorkChooserView(WorkChooserView):
    def get_context_data(self, **kwargs):
        context = super().get_context_data(**kwargs)
        context["disable_country"] = True
        context["disable_locality"] = True
        return context


class TaskFormWorkView(PlaceViewBase, TemplateView):
    template_name = 'indigo_api/_task_work_form.html'

    class Form(forms.ModelForm):
        class Meta:
            model = Task
            fields = ('work', 'document')

        def __init__(self, *args, **kwargs):
            super().__init__(*args, **kwargs)
            self.full_clean()
            work = self.cleaned_data.get('work')
            if work:
                self.fields['document'].queryset = work.expressions()
                self.fields['document'].choices = [('', _('None'))] + [(document.pk, f'{document.expression_date} · {document.language.code} – {document.title}') for document in self.fields['document'].queryset]

    def get_context_data(self, **kwargs):
        context = super().get_context_data(**kwargs)
        task = Task(country=self.country, locality=self.locality)
        form = self.Form(self.request.GET, instance=task)
        form.is_valid()
        context['form'] = form
        context['task'] = form.instance
        return context


<<<<<<< HEAD
class TaskEditLabelsView(SingleTaskViewBase, UpdateView):
    form_class = TaskEditLabelsForm
    template_name = 'indigo_api/_task_labels.html'

    def form_valid(self, form):
        form.save()
        return self.form_invalid(form)
=======
class PartialTaskFormView(PlaceViewBase, TemplateView):
    template_name = None

    def post(self, request, *args, **kwargs):
        return self.get(request, *args, **kwargs)

    def get_context_data(self, **kwargs):
        context = super().get_context_data(**kwargs)
        form = TaskForm(self.country, self.locality, self.request.POST)
        context["form"] = form
        return context


class TaskFormTitleView(PartialTaskFormView):
    template_name = 'indigo_api/_task_title_form.html'


class TaskFormTimelineDateView(PartialTaskFormView):
    template_name = 'indigo_api/_task_timeline_date_form.html'
>>>>>>> 35b47734


class TaskChangeStateView(SingleTaskViewBase, View, SingleObjectMixin):
    # permissions
    permission_required = ('indigo_api.change_task',)

    change = None
    http_method_names = ['post']

    def post(self, request, *args, **kwargs):
        task = self.get_object()
        user = self.request.user
        task.updated_by_user = user
        task_content_type = ContentType.objects.get_for_model(task)
        comment_text = request.POST.get('comment', None)

        if task.customised:
            # redirect to custom close url, if necessary
            if self.change == 'close' and task.customised.close_url():
                return redirect(task.customised.close_url())

        for change, verb in Task.VERBS.items():
            if self.change == change:
                state_change = getattr(task, change)
                if not has_transition_perm(state_change, user):
                    raise PermissionDenied

                if comment_text:
                    comment = Comment(user=user, object_pk=task.id,
                                      user_name=user.get_full_name() or user.username,
                                      user_email=user.email,
                                      comment=comment_text,
                                      content_type=task_content_type,
                                      site_id=get_current_site(request).id)

                    state_change(user, comment=comment.comment)
                    # save the comment here so that it appears after the action
                    comment.submit_date = now()
                    comment.save()

                else:
                    state_change(user)

                if change == 'submit':
                    verb = 'submitted for review'
                if change == 'unsubmit':
                    verb = 'returned with changes requested'
                messages.success(request, f"Task '{task.title}' has been {verb}")

        task.save()

        return redirect(self.get_redirect_url())

    def get_redirect_url(self):
        if self.request.GET.get('next'):
            return self.request.GET.get('next')
        return reverse('task_detail', kwargs={'place': self.kwargs['place'], 'pk': self.kwargs['pk']})


class TaskAssignToView(SingleTaskViewBase, DetailView):
    template_name = "indigo_api/_task_assign_to_menu.html"

    def get_context_data(self, **kwargs):
        context = super().get_context_data(**kwargs)
        Task.decorate_potential_assignees([self.object], self.country, self.request.user)
        context["potential_assignees"] = self.object.potential_assignees
        context["show"] = True
        # prevent the form from being changed
        context["task"] = None
        return context


class TaskAssignView(SingleTaskViewBase, View, SingleObjectMixin):
    # permissions
    permission_required = ('indigo_api.change_task',)

    unassign = False
    http_method_names = ['post']

    def post(self, request, *args, **kwargs):
        task = self.get_object()
        user = self.request.user

        if self.unassign:
            task.assign_to(None, user)
            messages.success(request, "Task '%s' has been unassigned" % task.title)
        else:
            assignee = User.objects.get(id=self.request.POST.get('assigned_to'))
            if not task.can_assign_to(assignee):
                raise PermissionDenied
            task.assign_to(assignee, user)
            if user == assignee:
                messages.success(request, "You have picked up the task '%s'" % task.title)
            else:
                messages.success(request, "Task '%s' has been assigned" % task.title)

        task.updated_by_user = user
        task.save()

        return redirect(self.get_redirect_url())

    def get_redirect_url(self):
        if self.request.GET.get('next'):
            return self.request.GET.get('next')
        return reverse('task_detail', kwargs={'place': self.kwargs['place'], 'pk': self.kwargs['pk']})


class TaskChangeWorkflowsView(SingleTaskViewBase, View, SingleObjectMixin):
    # permissions
    permission_required = ('indigo_api.change_task',)

    http_method_names = ['post']

    def post(self, request, *args, **kwargs):
        task = self.get_object()
        user = self.request.user
        task.updated_by_user = user
        ids = self.request.POST.getlist('workflows')

        if ids:
            workflows = Workflow.objects.filter(country=task.country, locality=task.locality, id__in=ids).all()
        else:
            workflows = []

        self.record_workflow_actions(task, workflows)
        task.workflows.set(workflows)

        return redirect(self.get_redirect_url())

    def get_redirect_url(self):
        if self.request.GET.get('next'):
            return self.request.GET.get('next')
        return reverse('task_detail', kwargs={'place': self.kwargs['place'], 'pk': self.kwargs['pk']})


class TaskChangeBlockingTasksView(SingleTaskViewBase, View, SingleObjectMixin):
    # permissions
    permission_required = ('indigo_api.change_task',)

    http_method_names = ['post']

    def post(self, request, *args, **kwargs):
        task = self.get_object()
        user = self.request.user
        task.updated_by_user = user
        ids = self.request.POST.getlist('blocked_by')

        if ids:
            blocked_by = Task.objects.filter(country=self.country, locality=self.locality, id__in=ids).all()
        else:
            blocked_by = []

        if blocked_by:
            if task.state == 'blocked':
                task.blocked_by.set(blocked_by)
                action.send(user, verb='updated', action_object=task,
                            place_code=task.place.place_code)
                messages.success(request, f"Task '{task.title}' has been updated")

            elif has_transition_perm(task.block, user):
                task.blocked_by.set(blocked_by)
                task.block(user)
                messages.success(request, f"Task '{task.title}' has been blocked")

        else:
            task.blocked_by.clear()
            if has_transition_perm(task.unblock, user):
                task.unblock(user)
                messages.success(request, f"Task '{task.title}' has been unblocked")

        task.save()

        return redirect(self.get_redirect_url())

    def get_redirect_url(self):
        return reverse('task_detail', kwargs={'place': self.kwargs['place'], 'pk': self.kwargs['pk']})


class TaskBulkUpdateView(TaskViewBase, BaseFormView):
    """ Bulk update a set of tasks.
    """
    http_method_names = ['post']
    form_class = BulkTaskUpdateForm
    permission_required = ('indigo_api.change_task',)

    def get_form_kwargs(self):
        kwargs = super(TaskBulkUpdateView, self).get_form_kwargs()
        kwargs['country'] = self.country
        return kwargs

    def form_valid(self, form):
        # TODO: add ability to bulk change state (specifically to `blocked`)
        assignee = form.cleaned_data.get('assigned_to')
        tasks = form.cleaned_data['tasks']
        count = 0

        for task in tasks:
            if task.is_open:
                if form.unassign or (assignee and task.can_assign_to(assignee)):
                    if task.assigned_to != assignee:
                        task.assign_to(assignee, self.request.user)
                        task.updated_by_user = self.request.user
                        task.save()
                        count += 1

        if count > 0:
            plural = 's' if count > 1 else ''
            if form.unassign:
                messages.success(self.request, "Unassigned {} task{}".format(count, plural))
            elif assignee:
                messages.success(self.request, "Assigned {} task{} to {}".format(count, plural, user_display(assignee)))

        return redirect(self.get_redirect_url())

    def form_invalid(self, form):
        messages.error(self.request, "Computer says no.")
        return redirect(self.get_redirect_url())

    def get_redirect_url(self):
        if self.request.GET.get('next'):
            return self.request.GET.get('next')
        return reverse('tasks', kwargs={'place': self.kwargs['place']})


class UserTasksView(AbstractAuthedIndigoView, TemplateView):
    authentication_required = True
    template_name = 'indigo_app/tasks/my_tasks.html'
    tab = 'my_tasks'

    def get_context_data(self, **kwargs):
        context = super().get_context_data(**kwargs)
        if kwargs.get('username'):
            user = User.objects.get(username=kwargs['username'])
        else:
            user = self.request.user

        # open tasks assigned to this user
        context['open_assigned_tasks'] = Task.objects \
            .filter(assigned_to=user, state__in=Task.OPEN_STATES) \
            .all()

        # tasks previously assigned to this user and now pending approval
        context['tasks_pending_approval'] = Task.objects \
            .filter(submitted_by_user=user, state='pending_review') \
            .all()

        # tasks recently approved
        threshold = datetime.date.today() - datetime.timedelta(days=7)
        context['tasks_recently_approved'] = Task.objects \
            .filter(submitted_by_user=user, state='done') \
            .filter(updated_at__gte=threshold) \
            .all()[:50]

        context['tab_count'] = len(context['open_assigned_tasks']) + len(context['tasks_pending_approval'])

        return context


class AvailableTasksView(AbstractAuthedIndigoView, ListView):
    authentication_required = True
    template_name = 'indigo_app/tasks/available_tasks.html'
    context_object_name = 'tasks'
    paginate_by = 50
    paginate_orphans = 4
    tab = 'available_tasks'
    priority = False
    permission_required = ('indigo_api.view_task',)

    def get(self, request, *args, **kwargs):
        self.form = TaskFilterForm(None, request.GET)
        self.form.is_valid()
        return super(AvailableTasksView, self).get(request, *args, **kwargs)

    def get_queryset(self):
        tasks = Task.objects \
            .filter(assigned_to=None, country__in=self.request.user.editor.permitted_countries.all())\
            .select_related('document__language', 'document__language__language') \
            .defer('document__document_xml')\
            .order_by('-updated_at')

        if not self.form.cleaned_data.get('state'):
            tasks = tasks.filter(state__in=Task.OPEN_STATES).exclude(state='blocked')

        if self.priority:
            tasks = tasks.filter(workflows__priority=True)

        return self.form.filter_queryset(tasks)

    def get_context_data(self, **kwargs):
        context = super(AvailableTasksView, self).get_context_data(**kwargs)
        context['form'] = self.form
        context['tab_count'] = context['paginator'].count
        context['taxonomy_toc'] = TaxonomyTopic.get_toc_tree(self.request.GET)

        if self.priority:
            workflows = Workflow.objects\
                .unclosed()\
                .filter(priority=True)\
                .select_related('country', 'locality')\
                .annotate(
                    n_tasks_open=Subquery(
                        Task.objects.filter(workflows=OuterRef('pk'), state=Task.OPEN, assigned_to=None)
                        .values('workflows__pk')
                        .annotate(cnt=Count(1))
                        .values('cnt'),
                        output_field=IntegerField()),
                    n_tasks_assigned=Subquery(
                        Task.objects.filter(workflows=OuterRef('pk'), state=Task.OPEN)
                        .exclude(assigned_to=None)
                        .values('workflows__pk')
                        .annotate(cnt=Count(1))
                        .values('cnt'),
                        output_field=IntegerField()),
                    n_tasks_pending_review=Subquery(
                        Task.objects.filter(workflows=OuterRef('pk'), state=Task.PENDING_REVIEW)
                        .values('workflows__pk')
                        .annotate(cnt=Count(1))
                        .values('cnt'),
                        output_field=IntegerField()),
                    n_tasks_done=Subquery(
                        Task.objects.filter(workflows=OuterRef('pk'), state=Task.DONE)
                        .values('workflows__pk')
                        .annotate(cnt=Count(1))
                        .values('cnt'),
                        output_field=IntegerField()),
                    n_tasks_cancelled=Subquery(
                        Task.objects.filter(workflows=OuterRef('pk'), state=Task.CANCELLED)
                        .values('workflows__pk')
                        .annotate(cnt=Count(1))
                        .values('cnt'),
                        output_field=IntegerField()),
                    ).all()

            # sort by due date (desc + nulls last), then by id (asc)
            def key(x):
                return [-x.due_date.toordinal() if x.due_date else math.inf, x.pk]
            context['priority_workflows'] = sorted(workflows, key=key)

            for w in context['priority_workflows']:
                w.task_counts = [
                    (state, getattr(w, f'n_tasks_{state}') or 0, state.replace('_', ' '))
                    for state in ['open', 'assigned', 'pending_review', 'done', 'cancelled']
                ]
                w.n_tasks = sum(n for s, n, l in w.task_counts)
                w.n_tasks_complete = (w.n_tasks_done or 0) + (w.n_tasks_cancelled or 0)
                w.pct_complete = (w.n_tasks_complete or 0) / (w.n_tasks or 1) * 100.0

        return context


class TaskAssigneesView(TaskViewBase, TemplateView):
    http_method_names = ['post']
    template_name = 'indigo_api/_task_assign_to_menu.html'

    def post(self, request, *args, **kwargs):
        pks = request.POST.getlist('tasks', [])
        tasks = Task.objects.filter(pk__in=pks)
        users = []

        if tasks:
            Task.decorate_potential_assignees(tasks, self.country, self.request.user)
            # candidates are the intersection of all tasks
            users = set.intersection(*(set(t.potential_assignees) for t in tasks))
            users = sorted(users, key=lambda u: [u.first_name, u.last_name])

        return self.render_to_response({
            'potential_assignees': users,
            'unassign': 'unassign' in request.POST,
        })


class TaxonomyTopicTaskListView(AbstractAuthedIndigoView, TemplateView):
    authentication_required = True
    template_name = 'indigo_app/tasks/taxonomy_task_list.html'
    tab = 'topics'
    permission_required = ('indigo_api.view_task',)
    context_object_name = 'topics'

    def get_context_data(self, **kwargs):
        context = super().get_context_data(**kwargs)
        context['taxonomy_toc'] = self.get_tree()
        return context

    def get_tree(self):
        tree = TaxonomyTopic.dump_bulk()
        def fix_up(item):
            item["title"] = item["data"]["name"]
            item["href"] = reverse('taxonomy_task_detail', kwargs={'slug': item["data"]["slug"]})
            for kid in item.get("children", []):
                fix_up(kid)

        for item in tree:
            fix_up(item)

        return tree


class TaxonomyTopicTaskDetailView(AbstractAuthedIndigoView, DetailView):
    authentication_required = True
    template_name = 'indigo_app/tasks/taxonomy_task_detail.html'
    tab = 'topics'
    permission_required = ('indigo_api.view_task',)
    context_object_name = 'topic'
    model = TaxonomyTopic
    slug_field = 'slug'
    slug_url_kwarg = 'slug'

    def get_tasks(self):
        topics = [self.object] + [t for t in self.object.get_descendants()]
        tasks = Task.objects.filter(work__taxonomy_topics__in=topics)
        return self.form.filter_queryset(tasks)

    def get(self, request, *args, **kwargs):
        self.form = TaskFilterForm(None, request.GET)
        self.form.is_valid()
        return super().get(request, *args, **kwargs)

    def get_context_data(self, **kwargs):
        context = super().get_context_data(**kwargs)
        self.object.n_tasks = self.get_tasks().count()
        self.object.n_done = self.get_tasks().closed().count()
        self.object.pct_done = self.object.n_done / self.object.n_tasks * 100.0 if self.object.n_tasks else 0.0

        context['form'] = self.form
        context['tasks'] = tasks = self.get_tasks()
        context['task_groups'] = Task.task_columns(['open',  'pending_review', 'assigned'], tasks)
        context['taxonomy_toc'] = self.get_tree()
        return context

    def get_tree(self):
        tree = TaxonomyTopic.dump_bulk()

        def fix_up(item):
            item["title"] = item["data"]["name"]
            item["href"] = reverse('taxonomy_task_detail', kwargs={'slug': item["data"]["slug"]})
            for kid in item.get("children", []):
                fix_up(kid)

        for item in tree:
            fix_up(item)

        return tree<|MERGE_RESOLUTION|>--- conflicted
+++ resolved
@@ -1,14 +1,15 @@
+import datetime
 import json
+import math
 from itertools import chain
-import datetime
-import math
-
+
+from actstream import action
+from allauth.account.utils import user_display
+from django import forms
 from django.contrib import messages
 from django.contrib.contenttypes.models import ContentType
-
-from django import forms
+from django.contrib.sites.shortcuts import get_current_site
 from django.core.exceptions import PermissionDenied
-from django.contrib.sites.shortcuts import get_current_site
 from django.db.models import Subquery, OuterRef, Count, IntegerField
 from django.http import QueryDict
 from django.shortcuts import redirect
@@ -18,22 +19,15 @@
 from django.views.generic import ListView, CreateView, DetailView, UpdateView
 from django.views.generic.base import View, TemplateView
 from django.views.generic.detail import SingleObjectMixin
+from django.views.generic.edit import BaseFormView
 from django_comments.models import Comment
-from django.views.generic.edit import BaseFormView, FormView
-from allauth.account.utils import user_display
-from actstream import action
 from django_fsm import has_transition_perm
 
 from indigo_api.models import Annotation, Task, TaskLabel, User, Work, Workflow, TaxonomyTopic
-from indigo_api.serializers import WorkSerializer, DocumentSerializer
-
+from indigo_api.serializers import WorkSerializer
+from indigo_app.forms import TaskForm, TaskFilterForm, BulkTaskUpdateForm, TaskEditLabelsForm
 from indigo_app.views.base import AbstractAuthedIndigoView, PlaceViewBase
-<<<<<<< HEAD
-from indigo_app.forms import TaskForm, TaskFilterForm, BulkTaskUpdateForm, TaskEditLabelsForm
-=======
-from indigo_app.forms import TaskForm, TaskFilterForm, BulkTaskUpdateForm
 from indigo_app.views.places import WorkChooserView
->>>>>>> 35b47734
 
 
 class TaskViewBase(PlaceViewBase):
@@ -154,13 +148,8 @@
             context['work'] = task.work
             context['work_json'] = json.dumps(WorkSerializer(instance=task.work, context={'request': self.request}).data)
 
-<<<<<<< HEAD
         # include labels form
         context['labels_form'] = TaskEditLabelsForm(instance=task)
-=======
-        if task.code:
-            context['task_type'] = dict(Task.CODES)[task.code]
->>>>>>> 35b47734
 
         return context
 
@@ -168,6 +157,15 @@
         if self.object.work:
             return ['indigo_api/work_task_detail.html']
         return super().get_template_names()
+
+
+class TaskEditLabelsView(SingleTaskViewBase, UpdateView):
+    form_class = TaskEditLabelsForm
+    template_name = 'indigo_api/_task_labels.html'
+
+    def form_valid(self, form):
+        form.save()
+        return self.form_invalid(form)
 
 
 class TaskCreateView(TaskViewBase, CreateView):
@@ -277,15 +275,6 @@
         return context
 
 
-<<<<<<< HEAD
-class TaskEditLabelsView(SingleTaskViewBase, UpdateView):
-    form_class = TaskEditLabelsForm
-    template_name = 'indigo_api/_task_labels.html'
-
-    def form_valid(self, form):
-        form.save()
-        return self.form_invalid(form)
-=======
 class PartialTaskFormView(PlaceViewBase, TemplateView):
     template_name = None
 
@@ -305,7 +294,6 @@
 
 class TaskFormTimelineDateView(PartialTaskFormView):
     template_name = 'indigo_api/_task_timeline_date_form.html'
->>>>>>> 35b47734
 
 
 class TaskChangeStateView(SingleTaskViewBase, View, SingleObjectMixin):
