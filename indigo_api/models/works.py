# coding=utf-8

from copy import deepcopy
from actstream import action
from django.contrib.postgres.fields import JSONField
from django.db import models
from django.db.models import signals, Q
from django.core.exceptions import ValidationError
from django.contrib.auth.models import User
from django.dispatch import receiver
from django.utils.functional import cached_property
import reversion.revisions
from reversion.models import Version
from cobalt import FrbrUri, RepealEvent

from indigo.plugins import plugins


class WorkQuerySet(models.QuerySet):
    def get_for_frbr_uri(self, frbr_uri):
        work = self.filter(frbr_uri=frbr_uri).first()
        if work is None:
            raise ValueError("Work for FRBR URI '%s' doesn't exist" % frbr_uri)
        return work


class WorkManager(models.Manager):
    use_for_related_fields = True

    def get_queryset(self):
        # defer expensive or unnecessary fields
        return super(WorkManager, self) \
            .get_queryset() \
            .select_related('updated_by_user', 'created_by_user', 'country',
                            'country__country', 'locality', 'publication_document') \
            .prefetch_related('commencements')


class TaxonomyVocabulary(models.Model):
    authority = models.CharField(max_length=512, null=False, blank=False, help_text="Organisation managing this taxonomy")
    name = models.CharField(max_length=512, null=False, blank=False, help_text="Short name for this taxonomy, under this authority")
    slug = models.SlugField(null=False, unique=True, blank=False, help_text="Code used in the API")
    title = models.CharField(max_length=512, null=False, unique=True, blank=False, help_text="Friendly, full title for the taxonomy")

    class Meta:
        verbose_name = 'Taxonomy'
        verbose_name_plural = 'Taxonomies'
        ordering = ('title',)
        unique_together = ('authority', 'name')

    def __str__(self):
        return str(self.title)


class VocabularyTopic(models.Model):
    vocabulary = models.ForeignKey(TaxonomyVocabulary, related_name='topics', null=False, blank=False, on_delete=models.CASCADE)
    level_1 = models.CharField(max_length=512, null=False, blank=False)
    level_2 = models.CharField(max_length=512, null=True, blank=True, help_text='(optional)')

    class Meta:
        unique_together = ('level_1', 'level_2', 'vocabulary')
        ordering = ('level_1', 'level_2')

    @property
    def title(self):
        return ' / '.join(x for x in [self.level_1, self.level_2] if x)

    @property
    def slug(self):
        detail = '/'.join(x for x in [self.level_1, self.level_2] if x)
        return f'{self.vocabulary.slug}:{detail}'

    def __str__(self):
        return self.title

    @classmethod
    def get_topic(self, value):
        """ Get a taxonomy topic based on a string, such as lawsafrica-collections:level1[/level2]
        """
        if ':' in value:
            vocab, topic = value.split(':', 1)
            if '/' in topic:
                level_1, level_2 = topic.split('/', 1)
            else:
                level_1 = topic
                level_2 = None

            return VocabularyTopic.objects\
                .filter(vocabulary__slug=vocab, level_1=level_1, level_2=level_2)\
                .first()


class WorkMixin(object):
    """ Support methods that define behaviour for a work, independent of the database model.

    This makes it possible to change the underlying model class for a work, and then mixin
    this functionality.
    """
    _work_uri = None
    _repeal = None

    @property
    def work_uri(self):
        """ The FRBR Work URI as a :class:`FrbrUri` instance that uniquely identifies this work universally. """
        if self._work_uri is None:
            self._work_uri = FrbrUri.parse(self.frbr_uri)
        return self._work_uri

    @property
    def date(self):
        return self.work_uri.date

    @property
    def year(self):
        return self.work_uri.date.split('-', 1)[0]

    @property
    def number(self):
        return self.work_uri.number

    @property
    def nature(self):
        return self.work_uri.doctype

    @property
    def subtype(self):
        return self.work_uri.subtype

    @property
    def actor(self):
        return self.work_uri.actor

    @property
    def repeal(self):
        """ Repeal information for this work, as a :class:`cobalt.RepealEvent` object.
        None if this work hasn't been repealed.
        """
        if self._repeal is None:
            if self.repealed_by:
                self._repeal = RepealEvent(self.repealed_date, self.repealed_by.title, self.repealed_by.frbr_uri)
        return self._repeal

    @property
    def place(self):
        return self.locality or self.country

    @property
    def commencement_date(self):
        main = self.main_commencement
        if main:
            return main.date

    @property
    def commencement_note(self):
        main = self.main_commencement
        if main:
            return main.note

    @property
    def commencing_work(self):
        main = self.main_commencement
        if main:
            return main.commencing_work

    def amended(self):
        return self.amendments.exists()

    def most_recent_amendment_year(self):
        latest = self.amendments.order_by('-date').first()
        if latest:
            return latest.date.year

    def labeled_properties(self):
        props = self.place.settings.work_properties

        return sorted([{
            'label': props[key],
            'key': key,
            'value': val,
        } for key, val in self.properties.items() if val and key in props], key=lambda x: x['label'])

    def numbered_title(self):
        """ Return a formatted title using the number for this work, such as "Act 5 of 2009".
        This usually differs from the short title. May return None.
        """
        plugin = plugins.for_work('work-detail', self)
        if plugin:
            return plugin.work_numbered_title(self)

    def friendly_type(self):
        """ Return a friendly document type for this work, such as "Act" or "By-law".
        """
        plugin = plugins.for_work('work-detail', self)
        if plugin:
            return plugin.work_friendly_type(self)

    def expressions(self):
        """ A queryset of expressions of this work, in ascending expression date order.
        """
        from .documents import Document
        return Document.objects.undeleted().filter(work=self).order_by('expression_date')

    def initial_expressions(self):
        """ Queryset of expressions at initial publication date.
        """
        return self.expressions().filter(expression_date=self.publication_date)

    def possible_expression_dates(self):
        """ Return a list of dicts each describing a possible expression date on a work, in descending date order.
        Each has a date and specifies whether it is an amendment, consolidation, and/or initial expression.
        """
        initial = self.publication_date or self.commencement_date
        amendment_dates = [a.date for a in self.amendments.all()]
        consolidation_dates = [c.date for c in self.arbitrary_expression_dates.all()]
        all_dates = set(amendment_dates + consolidation_dates)
        dates = [
            {'date': date,
             'amendment': date in amendment_dates,
             'consolidation': date in consolidation_dates,
             'initial': date == initial}
            for date in all_dates
        ]

        if initial and initial not in all_dates:
            dates.append({
                'date': initial,
                'initial': True
            })

        dates.sort(key=lambda x: x['date'], reverse=True)
        return dates

    def all_provisions(self):
        # a list of the element ids of the earliest PiT (in whichever language) of a work
        # does not include Schedules as they don't have commencement dates
        first_expression = self.expressions().first()
        if first_expression:
            return first_expression.all_provisions()
        return None

    @cached_property
    def main_commencement(self):
        if self.commencements.exists():
            for c in list(self.commencements.all()):
                if c.main:
                    return c

    def first_commencement_date(self):
        first = self.commencements.first()
        if first:
            return first.date

    def all_commenceable_provisions(self, date=None):
        """ Returns a list of TOCElement objects that can be commenced.
            Each TOCElement object has a (potentially empty) list of `children`.
            If `date` is provided, only provisions in expressions up to and including that date are included.
        """
        if getattr(self, '_toc_cache', None) is None:
            # cache the TOCs for the various documents because they are expensive to compute
            self._toc_cache = {}
            # cache selected details of the documents we use to build up provisions
            self._docs_for_provisions = list(
                self.expressions()
                    .values('id', 'language_id', 'expression_date')
                    .order_by('-expression_date')
                    .all())

        if date:
            documents = [d for d in self._docs_for_provisions if d['expression_date'] <= date]
            if not documents:
                # get the earliest available expression when historical points in time don't exist
                # give it in a list so that it can be sorted below, but not if it's None
                documents = self._docs_for_provisions[:1]
        else:
            # use all expressions
            documents = self._docs_for_provisions

        # ids of documents we need to generate TOCs for
        to_load = [d['id'] for d in documents if d['id'] not in self._toc_cache]
        if to_load:
            docs_for_toc = self.expressions().filter(pk__in=to_load) \
                .select_related('language', 'language__language', 'work__locality', 'work__country', 'work__country__country')
            for doc in docs_for_toc:
                plugin = plugins.for_document('toc', doc)
                if plugin:
                    self._toc_cache[doc.id] = doc.table_of_contents()

        # sort so that we consider primary language documents first
        documents = sorted(documents, key=lambda d: 0 if d['language_id'] == self.country.primary_language_id else 1)

<<<<<<< HEAD
        # get a TOC plugin that can be shared across all these documents
        provisions = []
        locality = self.locality.code if self.locality else None
        plugin = plugins.for_locale('toc', country=self.country.code, locality=locality, language=self.country.primary_language.code)
        if plugin:
            # get all the docs and combine the TOCs, based on element IDs
            id_set = set()
            for doc in documents:
                if doc['id'] in self._toc_cache:
                    toc = deepcopy(self._toc_cache[doc['id']])
                    plugin.insert_commenceable_provisions(toc, provisions, id_set)

        return provisions
=======
        # return a list of all provisions to date
        from indigo.analysis.toc.base import descend_toc_pre_order
        cumulative_provisions = []

        for i, doc in enumerate(documents):
            # don't do any work if we've already cached the provisions for this doc
            try:
                cumulative_provisions, cumulative_id_set = self._toc_cache[doc.id]
            except KeyError:
                plugin = plugins.for_document('toc', doc)
                if plugin:
                    toc = doc.table_of_contents()
                    for p in descend_toc_pre_order(toc):
                        p.element = None

                    # get the previous document's provisions and id set to build on
                    previous_id = documents[i - 1].pk if i > 0 else None
                    cumulative_provisions, cumulative_id_set = self._toc_cache.get(previous_id, ([], set()))
                    # copy these because we'll change them
                    cumulative_provisions = deepcopy(cumulative_provisions)
                    cumulative_id_set = cumulative_id_set.copy()

                    # update them based on the current toc
                    plugin.insert_commenceable_provisions(toc, cumulative_provisions, cumulative_id_set)

                    # update the cache; provisions and id_set were updated in place
                    self._toc_cache[doc.id] = (cumulative_provisions, cumulative_id_set)

        # this'll be the last document's cumulative_provisions, or []
        return cumulative_provisions

>>>>>>> 102a17ea

    def all_uncommenced_provision_ids(self, date=None):
        """ Returns a (potentially empty) list of the ids of TOCElement objects that haven't yet commenced.
            If `date` is provided, only provisions in expressions up to and including that date are included.
        """
        from indigo.analysis.toc.base import descend_toc_pre_order

        commencements = self.commencements.all()
        # common case: one commencement that covers all provisions
        if any(c.all_provisions for c in commencements):
            return []

        # commencement.provisions are lists of provision ids
        commenced = [p for c in commencements for p in c.provisions]

        return [p.id for p in descend_toc_pre_order(self.all_commenceable_provisions(date=date)) if p.id not in commenced]

    @property
    def commencements_count(self):
        """ The number of commencement objects, plus one if there are uncommenced provisions, on a work """
        commencements_count = len(self.commencements.all())
        if self.all_uncommenced_provision_ids():
            commencements_count += 1
        return commencements_count


class Work(WorkMixin, models.Model):
    """ A work is an abstract document, such as an act. It has basic metadata and
    allows us to track works that we don't have documents for, and provides a
    logical parent for documents, which are expressions of a work.
    """
    class Meta:
        permissions = (
            ('review_work', 'Can review work details'),
            ('bulk_add_work', 'Can import works in bulk'),
            ('bulk_export_work', 'Can export works in bulk'),
        )

    frbr_uri = models.CharField(max_length=512, null=False, blank=False, unique=True, help_text="Used globally to identify this work")
    """ The FRBR Work URI of this work that uniquely identifies it globally """

    title = models.CharField(max_length=1024, null=True, default='(untitled)')
    country = models.ForeignKey('indigo_api.Country', null=False, on_delete=models.PROTECT, related_name='works')
    locality = models.ForeignKey('indigo_api.Locality', null=True, blank=True, on_delete=models.PROTECT, related_name='works')

    # publication details
    publication_name = models.CharField(null=True, blank=True, max_length=255, help_text="Original publication, eg. government gazette")
    publication_number = models.CharField(null=True, blank=True, max_length=255, help_text="Publication's sequence number, eg. gazette number")
    publication_date = models.DateField(null=True, blank=True, help_text="Date of publication")

    assent_date = models.DateField(null=True, blank=True, help_text="Date signed by the president")
    as_at_date_override = models.DateField(null=True, blank=True, help_text="Date up to which this work was last checked for updates")

    commenced = models.BooleanField(null=False, default=False, help_text="Has this work commenced? (Date may be unknown)")

    # repeal information
    repealed_by = models.ForeignKey('self', on_delete=models.SET_NULL, null=True, blank=True, help_text="Work that repealed this work", related_name='repealed_works')
    repealed_date = models.DateField(null=True, blank=True, help_text="Date of repeal of this work")

    # optional parent work
    parent_work = models.ForeignKey('self', on_delete=models.SET_NULL, null=True, blank=True, help_text="Parent related work", related_name='child_works')

    stub = models.BooleanField(default=False, help_text="Stub works do not have content or points in time")

    # key-value pairs of extra data, using keys for this place from PlaceSettings.work_properties
    properties = JSONField(null=False, blank=True, default=dict)

    # taxonomies
    taxonomies = models.ManyToManyField(VocabularyTopic, related_name='works')

    created_at = models.DateTimeField(auto_now_add=True)
    updated_at = models.DateTimeField(auto_now=True)

    created_by_user = models.ForeignKey(User, on_delete=models.SET_NULL, null=True, related_name='+')
    updated_by_user = models.ForeignKey(User, on_delete=models.SET_NULL, null=True, related_name='+')

    objects = WorkManager.from_queryset(WorkQuerySet)()

    @property
    def locality_code(self):
        # Helper to get/set locality using the locality_code, used by the WorkSerializer.
        return self.locality.code

    @locality_code.setter
    def locality_code(self, value):
        if value:
            locality = self.country.localities.filter(code=value).first()
            if not locality:
                raise ValueError("No such locality for this country: %s" % value)
            self.locality = locality
        else:
            self.locality = None

    def clean(self):
        # validate and clean the frbr_uri
        try:
            frbr_uri = FrbrUri.parse(self.frbr_uri).work_uri(work_component=False)
        except ValueError:
            raise ValidationError("Invalid FRBR URI")

        # Assume frbr_uri starts with /akn; `rest` is everything after the country/locality, e.g.
        # in `/akn/za-wc/act/2000/12`, `rest` is `act/2000/12`.
        rest = frbr_uri.split('/', 3)[3]

        # force akn prefix, country and locality codes in frbr uri
        prefix = '/akn/' + self.country.code
        if self.locality:
            prefix = prefix + '-' + self.locality.code

        self.frbr_uri = f'{prefix}/{rest}'.lower()

    def save(self, *args, **kwargs):
        # prevent circular references
        if self.repealed_by == self:
            self.repealed_by = None
        if self.parent_work == self:
            self.parent_work = None

        if not self.repealed_by:
            self.repealed_date = None

        return super(Work, self).save(*args, **kwargs)

    def save_with_revision(self, user, comment=None):
        """ Save this work and create a new revision at the same time.
        """
        with reversion.revisions.create_revision():
            reversion.revisions.set_user(user)
            if comment:
                reversion.revisions.set_comment(comment)
            self.updated_by_user = user
            self.save()

    def can_delete(self):
        return (not self.document_set.undeleted().exists() and
                not self.child_works.exists() and
                not self.repealed_works.exists() and
                not self.commencements_made.exists() and
                not Amendment.objects.filter(Q(amending_work=self) | Q(amended_work=self)).exists())

    def create_expression_at(self, user, date, language=None):
        """ Create a new expression at a particular date.

        This uses an existing document at or before this date as a template, if available.
        """
        from .documents import Document, Attachment

        language = language or self.country.primary_language
        doc = Document(work=self)

        # most recent expression at or before this date
        template = self.document_set \
            .undeleted() \
            .filter(expression_date__lte=date, language=language) \
            .order_by('-expression_date') \
            .first()

        if template:
            doc.title = template.title
            doc.content = template.content

        doc.draft = True
        doc.language = language
        doc.expression_date = date
        doc.created_by_user = user
        doc.save()

        # copy over attachments to new expression
        attachments = Attachment.objects.filter(document=template)
        for attachment in attachments:
            attachment.pk = None
            attachment.document = doc
            attachment.file.save(attachment.filename, attachment.file)
            attachment.save()

        return doc

    def versions(self):
        """ Return a queryset of `reversion.models.Version` objects for
        revisions for this work, most recent first.
        """
        return Version.objects.get_for_object(self).select_related('revision', 'revision__user')

    def as_at_date(self):
        # unless explicitly set on the work,
        # the as-at date is the maximum of the most recent, published expression date,
        # and the place's as-at date.
        if self.as_at_date_override:
            return self.as_at_date_override

        q = self.expressions().published().order_by('-expression_date').values('expression_date').first()

        dates = [
            (q or {}).get('expression_date'),
            self.place.settings.as_at_date,
        ]

        dates = [d for d in dates if d]
        if dates:
            return max(dates)

    def __str__(self):
        return '%s (%s)' % (self.frbr_uri, self.title)


@receiver(signals.post_save, sender=Work)
def post_save_work(sender, instance, **kwargs):
    """ Cascade changes to linked documents
    """
    if not kwargs['raw'] and not kwargs['created']:
        # cascade updates to ensure documents
        # pick up changes to inherited attributes
        for doc in instance.document_set.all():
            # forces call to doc.copy_attributes()
            doc.updated_by_user = instance.updated_by_user
            doc.save()

    # Send action to activity stream, as 'created' if a new work
    if kwargs['created']:
        action.send(instance.created_by_user, verb='created', action_object=instance,
                    place_code=instance.place.place_code)
    else:
        action.send(instance.updated_by_user, verb='updated', action_object=instance,
                    place_code=instance.place.place_code)


# version tracking
reversion.revisions.register(Work)


def publication_document_filename(instance, filename):
    return 'work-attachments/%s/publication-document' % (instance.work.id,)


class PublicationDocument(models.Model):
    work = models.OneToOneField(Work, related_name='publication_document', null=False, on_delete=models.CASCADE)
    # either file or trusted_url should be provided
    file = models.FileField(upload_to=publication_document_filename)
    trusted_url = models.URLField(null=True, blank=True)
    size = models.IntegerField(null=True)
    filename = models.CharField(max_length=255)
    mime_type = models.CharField(max_length=255)
    created_at = models.DateTimeField(auto_now_add=True)
    updated_at = models.DateTimeField(auto_now=True)

    def build_filename(self):
        # don't include /akn/ from FRBR URI in filename
        return f"{self.work.frbr_uri[5:].replace('/', '-')}-publication-document.pdf"

    def save(self, *args, **kwargs):
        self.filename = self.build_filename()
        return super(PublicationDocument, self).save(*args, **kwargs)


class Commencement(models.Model):
    """ The commencement details of (provisions of) a work,
    optionally performed by a commencing work or a provision of the work itself.
    """
    commenced_work = models.ForeignKey(Work, on_delete=models.CASCADE, null=False, help_text="Principal work being commenced", related_name="commencements")
    commencing_work = models.ForeignKey(Work, on_delete=models.SET_NULL, null=True, help_text="Work that provides the commencement date for the principal work", related_name="commencements_made")
    date = models.DateField(null=True, blank=True, help_text="Date of the commencement, or null if it is unknown")
    main = models.BooleanField(default=False, help_text="This commencement date is the date on which most of the provisions of the principal work come into force")
    all_provisions = models.BooleanField(default=False, help_text="All provisions of this work commenced on this date")
    note = models.TextField(max_length=1024, blank=True, null=True, help_text="Usually a reference to a provision of the commenced work or a commencing work, if there is a commencement but the date is open to interpretation")

    # list of the element ids of the provisions commenced, e.g. ["sec_2", "sec_4.3.list0.a"]
    provisions = JSONField(null=False, blank=False, default=list)

    created_at = models.DateTimeField(auto_now_add=True)
    updated_at = models.DateTimeField(auto_now=True)

    created_by_user = models.ForeignKey(User, on_delete=models.SET_NULL, null=True, related_name='+')
    updated_by_user = models.ForeignKey(User, on_delete=models.SET_NULL, null=True, related_name='+')

    class Meta:
        ordering = ['date']
        unique_together = (('commenced_work', 'commencing_work', 'date'),)

    def rationalise(self, user):
        work = self.commenced_work
        if not work.commenced:
            work.commenced = True
        work.updated_by_user = user
        work.save()

    def expressions(self):
        """ The commenced work's documents (expressions) at this date.
        """
        return self.commenced_work.expressions().filter(expression_date=self.date)


@receiver(signals.post_save, sender=Commencement)
def post_save_commencement(sender, instance, **kwargs):
    # Send action to activity stream, as 'created' if a new commencement
    if kwargs['created'] and instance.created_by_user:
        action.send(instance.created_by_user, verb='created', action_object=instance,
                    place_code=instance.commenced_work.place.place_code)
    elif instance.updated_by_user:
        action.send(instance.updated_by_user, verb='updated', action_object=instance,
                    place_code=instance.commenced_work.place.place_code)


class Amendment(models.Model):
    """ An amendment to a work, performed by an amending work.
    """
    amended_work = models.ForeignKey(Work, on_delete=models.CASCADE, null=False, help_text="Work amended.", related_name='amendments')
    amending_work = models.ForeignKey(Work, on_delete=models.CASCADE, null=False, help_text="Work making the amendment.", related_name='amendments_made')
    date = models.DateField(null=False, blank=False, help_text="Date of the amendment")

    created_at = models.DateTimeField(auto_now_add=True)
    updated_at = models.DateTimeField(auto_now=True)

    created_by_user = models.ForeignKey(User, on_delete=models.SET_NULL, null=True, related_name='+')
    updated_by_user = models.ForeignKey(User, on_delete=models.SET_NULL, null=True, related_name='+')

    class Meta:
        ordering = ['date']

    def expressions(self):
        """ The amended work's documents (expressions) at this date.
        """
        return self.amended_work.expressions().filter(expression_date=self.date)

    def can_delete(self):
        return not self.expressions().exists()


@receiver(signals.post_save, sender=Amendment)
def post_save_amendment(sender, instance, **kwargs):
    """ When an amendment is created, save any documents already at that date
    to ensure the details of the amendment are stashed correctly in each document.
    """
    if kwargs['created']:
        for doc in instance.amended_work.document_set.filter(expression_date=instance.date):
            # forces call to doc.copy_attributes()
            doc.updated_by_user = instance.created_by_user
            doc.save()

        # Send action to activity stream, as 'created' if a new amendment
        action.send(instance.created_by_user, verb='created', action_object=instance,
                    place_code=instance.amended_work.place.place_code)
    else:
        action.send(instance.updated_by_user, verb='updated', action_object=instance,
                    place_code=instance.amended_work.place.place_code)


class ArbitraryExpressionDate(models.Model):
    """ An arbitrary expression date not tied to an amendment, e.g. a consolidation date.
    """
    date = models.DateField(null=False, blank=False, help_text="Arbitrary date, e.g. consolidation date")
    description = models.TextField(null=True, blank=True)
    work = models.ForeignKey(Work, on_delete=models.CASCADE, null=False, help_text="Work", related_name="arbitrary_expression_dates")

    created_at = models.DateTimeField(auto_now_add=True)
    updated_at = models.DateTimeField(auto_now=True)

    created_by_user = models.ForeignKey(User, on_delete=models.SET_NULL, null=True, related_name='+')
    updated_by_user = models.ForeignKey(User, on_delete=models.SET_NULL, null=True, related_name='+')

    class Meta:
        unique_together = ('date', 'work')
        ordering = ['date']

    def expressions(self):
        """ The work's documents (expressions) at this date.
        """
        return self.work.expressions().filter(expression_date=self.date)

    def can_delete(self):
        return not self.expressions().exists()

    @property
    def amended_work(self):
        return self.work


@receiver(signals.post_save, sender=ArbitraryExpressionDate)
def post_save_arbitrary_expression_date(sender, instance, **kwargs):
    # Send action to activity stream, as 'created' if a new arbitrary expression date
    if kwargs['created']:
        action.send(instance.created_by_user, verb='created', action_object=instance,
                    place_code=instance.work.place.place_code)
    else:
        action.send(instance.updated_by_user, verb='updated', action_object=instance,
                    place_code=instance.work.place.place_code)


class Subtype(models.Model):
    name = models.CharField(max_length=1024, help_text="Name of the document subtype")
    abbreviation = models.CharField(max_length=20, help_text="Short abbreviation to use in FRBR URI. No punctuation.", unique=True)

    # cheap cache for subtypes, to avoid DB lookups
    _cache = {}

    class Meta:
        verbose_name = 'Document subtype'
        ordering = ('name',)

    def clean(self):
        if self.abbreviation:
            self.abbreviation = self.abbreviation.lower()

    def __str__(self):
        return '%s (%s)' % (self.name, self.abbreviation)

    @classmethod
    def for_abbreviation(cls, abbr):
        if not cls._cache:
            cls._cache = {s.abbreviation: s for s in cls.objects.all()}
        return cls._cache.get(abbr)


@receiver(signals.post_save, sender=Subtype)
def on_subtype_saved(sender, instance, **kwargs):
    # clear the subtype cache
    Subtype._cache = {}<|MERGE_RESOLUTION|>--- conflicted
+++ resolved
@@ -252,17 +252,22 @@
 
     def all_commenceable_provisions(self, date=None):
         """ Returns a list of TOCElement objects that can be commenced.
-            Each TOCElement object has a (potentially empty) list of `children`.
-            If `date` is provided, only provisions in expressions up to and including that date are included.
-        """
-        if getattr(self, '_toc_cache', None) is None:
-            # cache the TOCs for the various documents because they are expensive to compute
-            self._toc_cache = {}
-            # cache selected details of the documents we use to build up provisions
+        Each TOCElement object has a (potentially empty) list of `children`.
+        If `date` is provided, only provisions in expressions up to and including that date are included.
+
+        This is a potentially expensive operation across multiple documents, and so intermediate and final
+        results are cached.
+        """
+        from indigo.analysis.toc.base import descend_toc_pre_order
+
+        if getattr(self, '_provision_cache', None) is None:
+            # cache the provisions for the various documents because they are expensive to compute
+            self._provision_cache = {}
+            # cache selected details of the documents we use to build up provisions, in ascending expression date order
             self._docs_for_provisions = list(
                 self.expressions()
                     .values('id', 'language_id', 'expression_date')
-                    .order_by('-expression_date')
+                    .order_by('expression_date')
                     .all())
 
         if date:
@@ -276,65 +281,50 @@
             documents = self._docs_for_provisions
 
         # ids of documents we need to generate TOCs for
-        to_load = [d['id'] for d in documents if d['id'] not in self._toc_cache]
+        to_load = [d['id'] for d in documents if d['id'] not in self._provision_cache]
+        tocs = {}
         if to_load:
             docs_for_toc = self.expressions().filter(pk__in=to_load) \
                 .select_related('language', 'language__language', 'work__locality', 'work__country', 'work__country__country')
             for doc in docs_for_toc:
-                plugin = plugins.for_document('toc', doc)
-                if plugin:
-                    self._toc_cache[doc.id] = doc.table_of_contents()
-
-        # sort so that we consider primary language documents first
+                toc = doc.table_of_contents()
+                for p in descend_toc_pre_order(toc):
+                    p.element = None
+                tocs[doc.id] = toc
+
+        # within the existing ascending expression date order, sort expressions so that we consider
+        # primary language documents first
         documents = sorted(documents, key=lambda d: 0 if d['language_id'] == self.country.primary_language_id else 1)
 
-<<<<<<< HEAD
+        # return a list of all provisions to date
+        cumulative_provisions = []
+
         # get a TOC plugin that can be shared across all these documents
-        provisions = []
         locality = self.locality.code if self.locality else None
         plugin = plugins.for_locale('toc', country=self.country.code, locality=locality, language=self.country.primary_language.code)
+
         if plugin:
-            # get all the docs and combine the TOCs, based on element IDs
-            id_set = set()
-            for doc in documents:
-                if doc['id'] in self._toc_cache:
-                    toc = deepcopy(self._toc_cache[doc['id']])
-                    plugin.insert_commenceable_provisions(toc, provisions, id_set)
-
-        return provisions
-=======
-        # return a list of all provisions to date
-        from indigo.analysis.toc.base import descend_toc_pre_order
-        cumulative_provisions = []
-
-        for i, doc in enumerate(documents):
-            # don't do any work if we've already cached the provisions for this doc
-            try:
-                cumulative_provisions, cumulative_id_set = self._toc_cache[doc.id]
-            except KeyError:
-                plugin = plugins.for_document('toc', doc)
-                if plugin:
-                    toc = doc.table_of_contents()
-                    for p in descend_toc_pre_order(toc):
-                        p.element = None
-
+            for i, doc in enumerate(documents):
+                # don't do any work if we've already cached the provisions for this doc
+                try:
+                    cumulative_provisions, cumulative_id_set = self._provision_cache[doc['id']]
+                except KeyError:
                     # get the previous document's provisions and id set to build on
-                    previous_id = documents[i - 1].pk if i > 0 else None
-                    cumulative_provisions, cumulative_id_set = self._toc_cache.get(previous_id, ([], set()))
+                    previous_id = documents[i - 1]['id'] if i > 0 else None
+                    cumulative_provisions, cumulative_id_set = self._provision_cache.get(previous_id, ([], set()))
                     # copy these because we'll change them
                     cumulative_provisions = deepcopy(cumulative_provisions)
                     cumulative_id_set = cumulative_id_set.copy()
 
                     # update them based on the current toc
-                    plugin.insert_commenceable_provisions(toc, cumulative_provisions, cumulative_id_set)
+                    # TODO: where does toc come from?
+                    plugin.insert_commenceable_provisions(tocs[doc['id']], cumulative_provisions, cumulative_id_set)
 
                     # update the cache; provisions and id_set were updated in place
-                    self._toc_cache[doc.id] = (cumulative_provisions, cumulative_id_set)
+                    self._provision_cache[doc['id']] = (cumulative_provisions, cumulative_id_set)
 
         # this'll be the last document's cumulative_provisions, or []
         return cumulative_provisions
-
->>>>>>> 102a17ea
 
     def all_uncommenced_provision_ids(self, date=None):
         """ Returns a (potentially empty) list of the ids of TOCElement objects that haven't yet commenced.
