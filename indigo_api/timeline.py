from dataclasses import dataclass, field

from django.db.models import TextChoices
from django.utils.formats import date_format
from django.utils.translation import gettext as _


class TimelineEventType(TextChoices):
    AMENDMENT = 'amendment'
    ASSENT = 'assent'
    COMMENCEMENT = 'commencement'
    CONSOLIDATION = 'consolidation'
    PUBLICATION = 'publication'
    REPEAL = 'repeal'


@dataclass
class TimelineEvent:
    type: TimelineEventType = ''
    description: str = ''
    by_frbr_uri: str = ''
    by_title: str = ''
    note: str = ''
    related: object = None


@dataclass
class TimelineCommencementEvent(TimelineEvent):
    type: str = TimelineEventType.COMMENCEMENT
    subtype: str = ''
    by_work: object = None
    date: object = None


@dataclass
class TimelineEntry:
    date: object = None
    initial: bool = False
    events: list = field(default_factory=list)

    def serialized(self):
        """ This differs from what we get from asdict:
            - date is stringified
            - we don't include all fields
        """
        entry = {
            'date': f'{self.date}',
            'events': [],
        }

        for event in self.events:
            entry['events'].append({
                'type': event.type,
                'description': event.description,
                'by_frbr_uri': event.by_frbr_uri,
                'by_title': event.by_title,
                'note': event.note,
            })

        return entry


def describe_single_commencement(commencement, with_date=True, friendly_date=True):
    description = TimelineCommencementEvent(subtype='single', related=commencement)

    if commencement.note:
        description.note = _('Note: %(note)s') % {'note': commencement.note}

    if commencement.commencing_work:
        description.by_frbr_uri = commencement.commencing_work.frbr_uri
        description.by_title = commencement.commencing_work.title
        description.by_work = commencement.commencing_work

    commencement_date = commencement.date
    if commencement_date:
        description.date = commencement_date
        if friendly_date:
            commencement_date = date_format(commencement_date, 'j E Y')

    if with_date and commencement_date:
        # with a date and a commencing work
        if commencement.commencing_work:
            description.description = _('Commenced on %(date)s by') % {'date': commencement_date}

        # with a date, without a commencing work
        else:
            description.description = _('Commenced on %(date)s') % {'date': commencement_date}

    # without a date, with a commencing work
    elif commencement.commencing_work:
        description.description = _('Commenced by')

    # without a date or a commencing work
    else:
        description.description = _('Commenced')

    return description


def describe_publication_event(work, with_date=True, friendly_date=True, placeholder=False):
    """ Based on the information available, return a TimelineEvent describing the publication document for a work.
        If `placeholder` is True, return a minimum placeholder string as the TimelineEvent's `description`.
        Otherwise, only return a TimelineEvent at all if at least one piece of publication information is available.
    """
    event = TimelineEvent(TimelineEventType.PUBLICATION)

    name = work.publication_name
    number = work.publication_number
    publication_date = work.publication_date

    if with_date and publication_date:
        if friendly_date:
            publication_date = date_format(publication_date, 'j E Y')

        if name and number:
            # Published in Government Gazette 12345 on 1 January 2009
            event.description = _('Published in %(name)s %(number)s on %(date)s') % {
                'name': name, 'number': number, 'date': publication_date
            }
        elif name or number:
            # Published in Government Gazette on 1 January 2009; or
            # Published in 12345 on 1 January 2009
            event.description = _('Published in %(name)s on %(date)s') % {
                'name': name or number, 'date': publication_date
            }
        else:
            # Published on 1 January 2009
            event.description = _('Published on %(date)s') % {
                'date': publication_date
            }

    elif name and number:
        # Published in Government Gazette 12345
        event.description = _('Published in %(name)s %(number)s') % {
            'name': name, 'number': number
        }

    elif name or number:
        # Published in Government Gazette; or
        # Published in 12345
        event.description = _('Published in %(name)s') % {
            'name': name or number
        }

    elif placeholder:
        event.description = _('Published')

    # don't return anything if there's no description
    if event.description:
        return event


def get_timeline(work):
    """ Returns a list of TimelineEvent objects, each describing a date on the timeline of a work.
    """
    from indigo_api.models import Amendment
    entries = []

<<<<<<< HEAD
    all_amendments = work.amendments.all()
    all_commencements = work.commencements.all()
=======
    all_amendments = work.amendments.approved() if only_approved_events else work.amendments.all()
    all_commencements = work.commencements.approved() if only_approved_events else work.commencements.all()
    # consolidations can't be approved or not, as there's no related work
>>>>>>> bb82e328
    all_consolidations = work.arbitrary_expression_dates.all()
    repealed_date = work.repealed_date
    if only_approved_events and work.repealed_by and work.repealed_by.work_in_progress:
        repealed_date = None

    amendment_dates = [c.date for c in all_amendments]
    commencement_dates = [c.date for c in all_commencements]
    consolidation_dates = [c.date for c in all_consolidations]
    other_dates = [work.assent_date, work.publication_date, repealed_date]
    # don't include None
    all_dates = [e for e in amendment_dates + commencement_dates + consolidation_dates + other_dates if e]
    all_dates = set(all_dates)

    # the initial date is the publication date, or the earliest of the consolidation and commencement dates, or None
    initial = work.publication_date
    if not initial and any(commencement_dates + consolidation_dates):
        initial = min(d for d in commencement_dates + consolidation_dates if d)

    for date in all_dates:
        entry = TimelineEntry(date=date, initial=date == initial)
        amendments = [a for a in all_amendments if a.date == date]
        if len(amendments) > 1:
            amendments = Amendment.order_further(amendments)
        commencements = [c for c in all_commencements if c.date == date]
        consolidations = [c for c in all_consolidations if c.date == date]

        # even though the timeline is given in reverse chronological order,
        # each date on the timeline is described in regular order: assent first, repeal last

        # assent
        if date == work.assent_date:
            entry.events.append(TimelineEvent(TimelineEventType.ASSENT, description=_('Assented to')))
        # publication
        if date == work.publication_date:
            entry.events.append(describe_publication_event(work, with_date=False, placeholder=True))

        # amendment
        for amendment in amendments:
            description = TimelineEvent(
                TimelineEventType.AMENDMENT, description=_('Amended by'), related=amendment,
                by_frbr_uri=amendment.amending_work.frbr_uri,
                by_title=amendment.amending_work.title)

            # look for a commencement by the amending work at this date, include its note
            commencements_by_amending_work = [c for c in commencements if c.commencing_work == amendment.amending_work]
            # there can only ever be one commencement by the same work on the same date,
            # so the list will have a len of 0 or 1
            for c in commencements_by_amending_work:
                if c.note:
                    description.note = _('Commencement note: %(note)s') % {'note': c.note}
                # don't process the commencement
                commencements.pop(commencements.index(c))

            entry.events.append(description)

        # commencement
        for commencement in commencements:
            entry.events.append(describe_single_commencement(commencement, with_date=False))
        # consolidation
        for consolidation in consolidations:
            entry.events.append(TimelineEvent(
                TimelineEventType.CONSOLIDATION, description=_('Consolidation'), related=consolidation))
        # repeal
        if date == work.repealed_date:
            entry.events.append(TimelineEvent(
                TimelineEventType.REPEAL, description=_('Repealed by'), by_frbr_uri=work.repealed_by.frbr_uri,
                by_title=work.repealed_by.title))

        entries.append(entry)

    # reverse chronological order
    entries.sort(key=lambda x: x.date, reverse=True)

    return entries


def get_serialized_timeline(work):
    return [entry.serialized() for entry in get_timeline(work)]<|MERGE_RESOLUTION|>--- conflicted
+++ resolved
@@ -150,20 +150,15 @@
         return event
 
 
-def get_timeline(work):
+def get_timeline(work, only_approved_events=False):
     """ Returns a list of TimelineEvent objects, each describing a date on the timeline of a work.
     """
     from indigo_api.models import Amendment
     entries = []
 
-<<<<<<< HEAD
-    all_amendments = work.amendments.all()
-    all_commencements = work.commencements.all()
-=======
     all_amendments = work.amendments.approved() if only_approved_events else work.amendments.all()
     all_commencements = work.commencements.approved() if only_approved_events else work.commencements.all()
     # consolidations can't be approved or not, as there's no related work
->>>>>>> bb82e328
     all_consolidations = work.arbitrary_expression_dates.all()
     repealed_date = work.repealed_date
     if only_approved_events and work.repealed_by and work.repealed_by.work_in_progress:
@@ -241,4 +236,4 @@
 
 
 def get_serialized_timeline(work):
-    return [entry.serialized() for entry in get_timeline(work)]+    return [entry.serialized() for entry in get_timeline(work, only_approved_events=True)]