import re
import logging
from collections import Counter
from itertools import chain
from lxml import etree

from indigo.plugins import LocaleBasedMatcher

log = logging.getLogger(__name__)


class BaseTermsFinder(LocaleBasedMatcher):
    """ Finds references to defined terms in documents.

    Subclasses must implement `find_terms_in_document`.
    """

    heading_re = None  # subclasses must define this
    term_re = None     # subclasses must define this, the first (group) must be the matched term
    non_alphanum_re = re.compile(r'\W', re.UNICODE)

    ancestors = ['item', 'point', 'blockList', 'list', 'paragraph', 'subsection', 'section', 'chapter', 'part', 'p']
    # elements which must not be checked for references to terms
    no_term_markup = ['term', 'ref', 'remark']

    ontology_template = "/ontology/term/this.{language}.{term}"

    @property
    def language(self):
        return self.locale[1]

    def find_terms_in_document(self, document):
        """ Find defined terms in +document+, which is an Indigo Document object.
        """
        # we need to use etree, not objectify, so we can't use document.doc.root,
        # we have to re-parse it
        root = etree.fromstring(document.content)
        self.find_terms(root)
        document.content = etree.tostring(root, encoding='utf-8').decode('utf-8')

    def find_terms(self, doc):
        self.setup(doc)

        self.guess_at_definitions(doc)
        terms = self.find_definitions(doc)
        self.add_terms_to_references(doc, terms)
        self.find_term_references(doc, terms)
        self.renumber_terms(doc)

    def setup(self, doc):
        self.ns = doc.nsmap[None]
        self.nsmap = {'a': self.ns}

        self.ancestors = ['{%s}%s' % (self.ns, x) for x in self.ancestors]
        self.def_tag = '{%s}def' % self.ns
        self.term_tag = '{%s}term' % self.ns
        self.tlc_term_tag = "{%s}TLCTerm" % self.ns
        self.ref_tag = '{%s}ref' % self.ns
        self.no_term_markup = ['{%s}%s' % (self.ns, x) for x in self.no_term_markup]

        self.basic_unit_xpath = etree.XPath('//a:section', namespaces=self.nsmap)
        self.heading_xpath = etree.XPath('a:heading', namespaces=self.nsmap)
        self.defn_containers_xpath = etree.XPath('.//a:p|.//a:listIntroduction', namespaces=self.nsmap)
        self.text_xpath = etree.XPath('//a:body//text()', namespaces=self.nsmap)

    def find_definitions(self, doc):
        """ Find `def` elements in the document and return a dict from term ids to the text of the term.
        """
        terms = {}
        for defn in doc.xpath('//a:def', namespaces=self.nsmap):
            # <p>"<def refersTo="#term-affected_land">affected land</def>" means land in respect of which an application has been lodged in terms of section 17(1);</p>

            id = defn.get('refersTo')
            if id and defn.text:
                # strip starting hash
                id = id[1:]
                terms[id] = defn.text

        return terms

    def guess_at_definitions(self, doc):
        """ Find defined terms in the document, such as:

          "this word" means something...

        It identifies "this word" as a defined term and wraps it in a def tag with a refersTo
        attribute referencing the term being defined. The surrounding block
        structure is also has its refersTo attribute set to the term. This way, the term
        is both marked as defined, and the container element with the full
        definition of the term is identified.
        """
        for section in self.definition_sections(doc):
            # find items like "foo" means blah...
            for container in self.defn_containers_xpath(section):
                # only if we don't already have a definition here
                if list(container.iterchildren(self.def_tag)):
                    continue

                if not container.text:
                    continue

                match = self.term_re.search(container.text)
                if match:
                    self.mark_definition(container, match.group(1), match.start(1), match.end(1))

    def mark_definition(self, container, term, start_pos, end_pos):
        """ Update the container node to wrap the given term in a definition tag.
        """
        term_id = 'term-' + self.non_alphanum_re.sub('_', term)

        # <p>"<def refersTo="#term-affected_land">affected land</def>" means land in respect of which an application has been lodged in terms of section 17(1);</p>
        defn = etree.Element(self.def_tag)
        defn.text = container.text[start_pos:end_pos]
        defn.set('refersTo', '#' + term_id)
        # trailing text
        defn.tail = container.text[end_pos:]

        # before definition
        container.text = container.text[0:start_pos]

        # definition
        container.insert(0, defn)

        # adjust the closest best ancestor's refersTo attribute
        for parent in chain([container], container.iterancestors(self.ancestors)):
            if parent.tag in self.ancestors:
                parent.set('refersTo', '#' + term_id)
                break

    def definition_sections(self, doc):
        """ Yield sections (or other basic units) that potentially contain definitions of terms.
        """
        for section in self.basic_unit_xpath(doc):
            # sections with headings like Definitions
            heading = self.heading_xpath(section)
            if not heading or not self.heading_re.match(heading[0].text or ''):
                continue

            yield section

    def add_terms_to_references(self, doc, terms):
        """ Add defined terms to the references section of the XML.
        """
        refs = doc.xpath('//a:meta/a:references', namespaces=self.nsmap)
        if not refs:
            refs = etree.Element("{%s}references" % self.ns)
            refs.set('source', '#this')
            doc.xpath('//a:meta/a:identification', namespaces=self.nsmap)[0].addnext(refs)
        else:
            refs = refs[0]

        # nuke all existing term reference elements
        for ref in refs.iterchildren(self.tlc_term_tag):
            ref.getparent().remove(ref)

        for id, term in terms.items():
            self.build_tlc_term(refs, id, term)

    def build_tlc_term(self, parent, id, term):
        """ Build an element such as <TLCTerm eId="term-applicant" href="/ontology/term/this.eng.applicant" showAs="Applicant"/>
        """
        elem = etree.SubElement(parent, self.tlc_term_tag)
        elem.set('eId', id)
        elem.set('showAs', term)
        ref = id
        if ref.startswith('term-'):
            ref = ref[5:]
        elem.set('href', self.ontology_template.format(language=self.language, term=ref))

    def find_term_references(self, doc, terms):
        """ Find and decorate references to terms in the document.
        The +terms+ param is a dict from term_id to actual term.
        """
        if not terms:
            return

        # term to term id
        term_lookup = {v: k for k, v in terms.items()}

        # big regex of all the terms, longest first
        terms = sorted(terms.values(), key=lambda t: -len(t))
        terms_re = re.compile(r'\b(%s)\b' % '|'.join(re.escape(t) for t in terms))

        def make_term(match):
            term_id = term_lookup[match.group(1)]
            term = etree.Element(self.term_tag)
            term.text = match.group()
            term.set('refersTo', '#' + term_id)
            return term

        def in_own_defn(node, match):
            # don't link to a term inside its own definition
            term_id = '#' + term_lookup[match.group(1)]
            for ancestor in node.iterancestors(self.ancestors):
                if ancestor.get('refersTo'):
                    return ancestor.get('refersTo') == term_id

        for candidate in self.text_xpath(doc):
            node = candidate.getparent()

            # skip if we're already inside a def or term element
            if node.tag in self.no_term_markup or len(list(node.iterancestors(self.no_term_markup))) > 0:
                continue

            if not candidate.is_tail:
                # text directly inside a node
                for match in terms_re.finditer(node.text):
                    log.debug("Matched " + match.group(1))
                    if in_own_defn(node, match):
                        log.debug("In own definition")
                        continue

                    term = make_term(match)
                    node.text = match.string[:match.start()]
                    node.insert(0, term)
                    term.tail = match.string[match.end():]

                    # now continue to check the new tail
                    node = term
                    break

            while node is not None and node.tail:
                for match in terms_re.finditer(node.tail):
                    log.debug("Matched " + match.group(1))
                    if in_own_defn(node, match):
                        log.debug("In own definition")
                        continue

                    term = make_term(match)
                    node.addnext(term)
                    node.tail = match.string[:match.start()]
                    term.tail = match.string[match.end():]

                    # now continue to check the new tail
                    node = term
                    break
                else:
                    break

    def renumber_terms(self, doc):
        """ Recalculate eIds for <term> elements
        """
<<<<<<< HEAD

        def get_parent_id(node):
            parent = node.getparent()
            parent_id = parent.get("eId")
            return parent_id if parent_id else get_parent_id(parent)

        # generate correct term ids, based on the parent id
        counter = Counter()
        for node in doc.xpath('//a:term', namespaces=self.nsmap):
            prefix = get_parent_id(node)
            # the num for this term depends on the number of preceding terms with the same prefix
            counter[prefix] += 1
            node.set('eId', f'{prefix}__term_{counter[prefix]}')
=======
        for i, term in enumerate(doc.xpath('//a:term', namespaces=self.nsmap)):
            term.set('eId', "trm%s" % i)
>>>>>>> 5c4646df
<|MERGE_RESOLUTION|>--- conflicted
+++ resolved
@@ -240,7 +240,6 @@
     def renumber_terms(self, doc):
         """ Recalculate eIds for <term> elements
         """
-<<<<<<< HEAD
 
         def get_parent_id(node):
             parent = node.getparent()
@@ -253,8 +252,4 @@
             prefix = get_parent_id(node)
             # the num for this term depends on the number of preceding terms with the same prefix
             counter[prefix] += 1
-            node.set('eId', f'{prefix}__term_{counter[prefix]}')
-=======
-        for i, term in enumerate(doc.xpath('//a:term', namespaces=self.nsmap)):
-            term.set('eId', "trm%s" % i)
->>>>>>> 5c4646df
+            node.set('eId', f'{prefix}__term_{counter[prefix]}')