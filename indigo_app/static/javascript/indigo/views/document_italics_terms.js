(function(exports) {
  "use strict";

  if (!exports.Indigo) exports.Indigo = {};
  Indigo = exports.Indigo;

  /**
   * Handle the italics mark-up view.
   */
  Indigo.DocumentItalicsView = Backbone.View.extend({
    el: '#italics-modal',
    template: '#italics-template',
    events: {
      'click .mark-up-italics': 'markUpItalics',
      'click .remove-italics': 'removeItalics'
    },

    initialize: function(options) {
      this.template = Handlebars.compile($(this.template).html());
      // TODO: do this on modal popup?
      this.model.on('change change:dom', this.render, this);
    },

    render: function() {
      var italics_terms = this.listItalicsTerms();
      this.$el.find('.document-italics-terms').html(this.template({italics_terms: italics_terms}));
    },

    /** Find italics terms in this document */
    listItalicsTerms: function() {
      const terms = new Set();
      for (const term of this.model.xmlDocument.querySelectorAll('i')) {
        terms.add(term.textContent);
      }
      return [...terms].sort();
    },

    markUpItalics: function(e) {
      let self = this,
          $btn = this.$el.find('.mark-up-italics'),
<<<<<<< HEAD
          data = this.model.toSimplifiedJSON();
=======
          data = {'document': this.model.document.toJSON()};

      if (!Indigo.view.sourceEditorView.confirmAndDiscardChanges()) return;

      data.document.content = this.model.toXml();
>>>>>>> 5b533ba3

      this.$('a[href="#this-document-italics-terms"]').click();

      $btn
        .prop('disabled', true)
        .find('i').addClass('fa-spin');

      $.ajax({
        url: this.model.document.url() + '/analysis/mark-up-italics',
        type: "POST",
        data: JSON.stringify(data),
        contentType: "application/json; charset=utf-8",
        dataType: "json"})
        .then(function(response) {
          self.model.set('content', response.xml);
        })
        .always(function() {
          $btn
            .prop('disabled', false)
            .find('i').removeClass('fa-spin');
        });
    },

    removeItalics: function(e) {
      // remove all italics mark-up
<<<<<<< HEAD
      let changed = false;

      // TODO: navigate to 'In this document' first (this click() doesn't do anything)
=======
>>>>>>> 5b533ba3
      this.$('a[href="#this-document-italics-terms"]').click();

      this.model.xmlDocument.querySelectorAll('i').forEach(function(term) {
        // get rid of <i>
        const parent = term.parentNode;
        while (term.firstChild) parent.insertBefore(term.firstChild, term);
        parent.removeChild(term);
      });
<<<<<<< HEAD

      if (changed) {
        this.model.trigger('change:dom');
      }
=======
>>>>>>> 5b533ba3
    }
  });
})(window);<|MERGE_RESOLUTION|>--- conflicted
+++ resolved
@@ -37,17 +37,13 @@
 
     markUpItalics: function(e) {
       let self = this,
-          $btn = this.$el.find('.mark-up-italics'),
-<<<<<<< HEAD
-          data = this.model.toSimplifiedJSON();
-=======
-          data = {'document': this.model.document.toJSON()};
+          $btn = this.$el.find('.mark-up-italics');
 
       if (!Indigo.view.sourceEditorView.confirmAndDiscardChanges()) return;
 
-      data.document.content = this.model.toXml();
->>>>>>> 5b533ba3
+      const data = this.model.toSimplifiedJSON();
 
+      // TODO: this doesn't work; nuke this line or fix it
       this.$('a[href="#this-document-italics-terms"]').click();
 
       $btn
@@ -72,12 +68,7 @@
 
     removeItalics: function(e) {
       // remove all italics mark-up
-<<<<<<< HEAD
-      let changed = false;
-
-      // TODO: navigate to 'In this document' first (this click() doesn't do anything)
-=======
->>>>>>> 5b533ba3
+      // TODO: this doesn't work; nuke this line or fix it
       this.$('a[href="#this-document-italics-terms"]').click();
 
       this.model.xmlDocument.querySelectorAll('i').forEach(function(term) {
@@ -86,13 +77,6 @@
         while (term.firstChild) parent.insertBefore(term.firstChild, term);
         parent.removeChild(term);
       });
-<<<<<<< HEAD
-
-      if (changed) {
-        this.model.trigger('change:dom');
-      }
-=======
->>>>>>> 5b533ba3
     }
   });
 })(window);